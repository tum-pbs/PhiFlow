import copy
import numbers
import warnings
from collections import namedtuple
from contextlib import contextmanager
from typing import Tuple, Callable, List, TypeVar

from dataclasses import dataclass
import numpy
import numpy as np

from ._magic_ops import PhiTreeNodeType, variable_attributes, copy_with, stack
from ._shape import (Shape,
                     CHANNEL_DIM, BATCH_DIM, SPATIAL_DIM, EMPTY_SHAPE,
                     parse_dim_order, shape_stack, merge_shapes, channel, concat_shapes,
                     TYPE_ABBR, IncompatibleShapes, INSTANCE_DIM, _construct_shape, batch)
from .backend import NoBackendFound, choose_backend, BACKENDS, get_precision, default_backend, convert as convert_, \
    Backend, ComputeDevice
from .backend._dtype import DType, combine_types
from .magic import BoundDim, PhiTreeNode, slicing_dict


class Tensor:
    """
    Abstract base class to represent structured data of one data type.
    This class replaces the native tensor classes `numpy.ndarray`, `torch.Tensor`, `tensorflow.Tensor` or `jax.numpy.ndarray` as the main data container in Φ<sub>Flow</sub>.

    `Tensor` instances are different from native tensors in two important ways:

    * The dimensions of Tensors have *names* and *types*.
    * Tensors can have non-uniform shapes, meaning that the size of dimensions can vary along other dimensions.

    To check whether a value is a tensor, use `isinstance(value, Tensor)`.

    To construct a Tensor, use `phi.math.tensor()`, `phi.math.wrap()` or one of the basic tensor creation functions,
    see https://tum-pbs.github.io/PhiFlow/Math.html#tensor-creation .

    Tensors are not editable.
    When backed by an editable native tensor, e.g. a `numpy.ndarray`, do not edit the underlying data structure.
    """

    def native(self, order: str or tuple or list or Shape = None):
        """
        Returns a native tensor object with the dimensions ordered according to `order`.
        
        Transposes the underlying tensor to match the name order and adds singleton dimensions for new dimension names.
        If a dimension of the tensor is not listed in `order`, a `ValueError` is raised.

        Args:
            order: (Optional) Order of dimension names as comma-separated string, list or `Shape`.

        Returns:
            Native tensor representation, such as PyTorch tensor or NumPy array.

        Raises:
            ValueError if the tensor cannot be transposed to match target_shape
        """
        raise NotImplementedError()

    def numpy(self, order: str or tuple or list or Shape = None) -> np.ndarray:
        """
        Converts this tensor to a `numpy.ndarray` with dimensions ordered according to `order`.
        
        *Note*: Using this function breaks the autograd chain. The returned tensor is not differentiable.
        To get a differentiable tensor, use `Tensor.native()` instead.
        
        Transposes the underlying tensor to match the name order and adds singleton dimensions for new dimension names.
        If a dimension of the tensor is not listed in `order`, a `ValueError` is raised.

        If this `Tensor` is backed by a NumPy array, a reference to this array may be returned.

        See Also:
            `phi.math.numpy()`

        Args:
            order: (Optional) Order of dimension names as comma-separated string, list or `Shape`.

        Returns:
            NumPy representation

        Raises:
            ValueError if the tensor cannot be transposed to match target_shape
        """
        native = self.native(order=order)
        return choose_backend(native).numpy(native)

    def __array__(self, dtype=None):  # NumPy conversion
        if self.rank > 1:
            warnings.warn("Automatic conversion of Φ-Flow tensors to NumPy can cause problems because the dimension order is not guaranteed.", SyntaxWarning, stacklevel=3)
        return self.numpy(self._shape)

    def __array_ufunc__(self, ufunc, method, *inputs, **kwargs):  # NumPy interface
        if len(inputs) != 2:
            return NotImplemented
        if ufunc.__name__ == 'multiply':
            if inputs[0] is self:
                return self._op2(inputs[1], lambda x, y: x * y, lambda x, y: choose_backend(x, y).mul(x, y), 'mul', '*')
            else:
                return self._op2(inputs[0], lambda x, y: y * x, lambda x, y: choose_backend(x, y).mul(y, x), 'rmul', '*')
        if ufunc.__name__ == 'add':
            if inputs[0] is self:
                return self._op2(inputs[1], lambda x, y: x + y, lambda x, y: choose_backend(x, y).add(x, y), 'add', '+')
            else:
                return self._op2(inputs[0], lambda x, y: y + x, lambda x, y: choose_backend(x, y).add(y, x), 'radd', '+')
        if ufunc.__name__ == 'subtract':
            if inputs[0] is self:
                return self._op2(inputs[1], lambda x, y: x - y, lambda x, y: choose_backend(x, y).sub(x, y), 'add', '-')
            else:
                return self._op2(inputs[0], lambda x, y: y - x, lambda x, y: choose_backend(x, y).sub(y, x), 'rsub', '-')
        if ufunc.__name__ in ['divide', 'true_divide']:
            if inputs[0] is self:
                return self._op2(inputs[1], lambda x, y: x / y, lambda x, y: choose_backend(x, y).div(x, y), 'true_divide', '/')
            else:
                return self._op2(inputs[0], lambda x, y: y / x, lambda x, y: choose_backend(x, y).div(y, x), 'r_true_divide', '/')
        if ufunc.__name__ == 'floor_divide':
            if inputs[0] is self:
                return self._op2(inputs[1], lambda x, y: x // y, lambda x, y: choose_backend(x, y).floordiv(x, y), 'floor_divide', '//')
            else:
                return self._op2(inputs[0], lambda x, y: y // x, lambda x, y: choose_backend(x, y).floordiv(y, x), 'r_floor_divide', '//')
        if ufunc.__name__ == 'remainder':
            if inputs[0] is self:
                return self._op2(inputs[1], lambda x, y: x % y, lambda x, y: choose_backend(x, y).mod(x, y), 'remainder', '%')
            else:
                return self._op2(inputs[0], lambda x, y: y % x, lambda x, y: choose_backend(x, y).mod(y, x), 'r_remainder', '%')
        if ufunc.__name__ == 'equal':
            if _EQUALITY_BY_REF:
                return wrap(inputs[0] is inputs[1])
            if inputs[0] is self:
                return self._op2(inputs[1], lambda x, y: x == y, lambda x, y: choose_backend(x, y).equal(x, y), 'equal', '==')
            else:
                return self._op2(inputs[0], lambda x, y: y == x, lambda x, y: choose_backend(x, y).equal(y, x), 'r_equal', '==')
        if ufunc.__name__ == 'not_equal':
            if _EQUALITY_BY_REF:
                return wrap(inputs[0] is not inputs[1])
            if inputs[0] is self:
                return self._op2(inputs[1], lambda x, y: x != y, lambda x, y: choose_backend(x, y).not_equal(x, y), 'equal', '!=')
            else:
                return self._op2(inputs[0], lambda x, y: y != x, lambda x, y: choose_backend(x, y).not_equal(y, x), 'r_equal', '!=')
        if ufunc.__name__ == 'greater':
            if inputs[0] is self:
                return self._op2(inputs[1], lambda x, y: x > y, lambda x, y: choose_backend(x, y).greater_than(x, y), 'greater', '>')
            else:
                return self._op2(inputs[0], lambda x, y: y > x, lambda x, y: choose_backend(x, y).greater_than(y, x), 'r_greater', '>')
        if ufunc.__name__ == 'greater_equal':
            if inputs[0] is self:
                return self._op2(inputs[1], lambda x, y: x >= y, lambda x, y: choose_backend(x, y).greater_or_equal(x, y), 'greater_equal', '>=')
            else:
                return self._op2(inputs[0], lambda x, y: y >= x, lambda x, y: choose_backend(x, y).greater_or_equal(y, x), 'r_greater_equal', '>=')
        if ufunc.__name__ == 'less':
            if inputs[0] is self:
                return self._op2(inputs[1], lambda x, y: x < y, lambda x, y: choose_backend(x, y).greater_than(y, x), 'less', '<')
            else:
                return self._op2(inputs[0], lambda x, y: y < x, lambda x, y: choose_backend(x, y).greater_than(x, y), 'r_less', '<')
        if ufunc.__name__ == 'less_equal':
            if inputs[0] is self:
                return self._op2(inputs[1], lambda x, y: x <= y, lambda x, y: choose_backend(x, y).greater_or_equal(y, x), 'less_equal', '<=')
            else:
                return self._op2(inputs[0], lambda x, y: y <= x, lambda x, y: choose_backend(x, y).greater_or_equal(x, y), 'r_less_equal', '<=')
        raise NotImplementedError(f"NumPy function '{ufunc.__name__}' is not compatible with Φ-Flow tensors.")

    @property
    def dtype(self) -> DType:
        """ Data type of the elements of this `Tensor`. """
        raise NotImplementedError()

    @property
    def shape(self) -> Shape:
        """ The `Shape` lists the dimensions with their sizes, names and types. """
        raise NotImplementedError()

    @property
    def default_backend(self) -> Backend:
        from ._ops import choose_backend_t
        return choose_backend_t(self)

    def _with_shape_replaced(self, new_shape: Shape):
        raise NotImplementedError()

    def _with_natives_replaced(self, natives: list):
        """ Replaces all n _natives() of this Tensor with the first n elements of the list and removes them from the list. """
        raise NotImplementedError()

    @property
    def rank(self) -> int:
        """
        Number of explicit dimensions of this `Tensor`. Equal to `tensor.shape.rank`.
        This replaces [`numpy.ndarray.ndim`](https://numpy.org/doc/stable/reference/generated/numpy.ndarray.ndim.html) /
        [`torch.Tensor.dim`](https://pytorch.org/docs/master/generated/torch.Tensor.dim.html) /
        [`tf.rank()`](https://www.tensorflow.org/api_docs/python/tf/rank) /
        [`jax.numpy.ndim()`](https://jax.readthedocs.io/en/latest/_autosummary/jax.numpy.ndim.html).
        """
        return self.shape.rank

    @property
    def _is_tracer(self) -> bool:
        """
        Tracers store additional internal information.
        They should not be converted to `native()` in intermediate operations.
        
        TensorStack prevents performing the actual stack operation if one of its component tensors is special.
        """
        raise NotImplementedError(self.__class__)

    def _to_dict(self):
        return cached(self)._to_dict()

    def __len__(self):
        return self.shape.volume if self.rank == 1 else NotImplemented

    def __bool__(self):
        assert self.rank == 0, f"Cannot convert tensor with non-empty shape {self.shape} to bool. Use tensor.any or tensor.all instead."
        from ._ops import all_
        if not self.default_backend.supports(Backend.jit_compile):  # NumPy
            return bool(self.native()) if self.rank == 0 else bool(all_(self).native())
        else:
            # __bool__ does not work with TensorFlow tracing.
            # TensorFlow needs to see a tf.Tensor in loop conditions but won't allow bool() invocations.
            # However, this function must always return a Python bool.
            raise AssertionError("To evaluate the boolean value of a Tensor, use 'Tensor.all'.")

    @property
    def all(self):
        """ Whether all values of this `Tensor` are `True` as a native bool. """
        from ._ops import all_, cast
        if self.rank == 0:
            return cast(self, DType(bool)).native()
        else:
            return all_(self, dim=self.shape).native()

    @property
    def any(self):
        """ Whether this `Tensor` contains a `True` value as a native bool. """
        from ._ops import any_, cast
        if self.rank == 0:
            return cast(self, DType(bool)).native()
        else:
            return any_(self, dim=self.shape).native()

    @property
    def mean(self):
        """ Mean value of this `Tensor` as a native scalar. """
        from ._ops import mean
        return mean(self, dim=self.shape).native()

    @property
    def finite_mean(self):
        """ Mean value of all finite values in this `Tensor` as a native scalar. """
        from ._ops import finite_mean
        return finite_mean(self, dim=self.shape).native()

    @property
    def std(self):
        """ Standard deviation of this `Tensor` as a native scalar. """
        from ._ops import std
        return std(self, dim=self.shape).native()

    @property
    def sum(self):
        """ Sum of all values of this `Tensor` as a native scalar. """
        from ._ops import sum_
        return sum_(self, dim=self.shape).native()

    @property
    def finite_sum(self):
        """ Sum of all finite values of this `Tensor` as a native scalar. """
        from ._ops import finite_sum
        return finite_sum(self, dim=self.shape).native()

    @property
    def min(self):
        """ Minimum value of this `Tensor` as a native scalar. """
        from ._ops import min_
        return min_(self, dim=self.shape).native()

    @property
    def finite_min(self):
        """ Minimum finite value of this `Tensor` as a native scalar. """
        from ._ops import finite_min
        return finite_min(self, dim=self.shape).native()

    @property
    def max(self):
        """ Maximum value of this `Tensor` as a native scalar. """
        from ._ops import max_
        return max_(self, dim=self.shape).native()

    @property
    def finite_max(self):
        """ Maximum finite value of this `Tensor` as a native scalar. """
        from ._ops import finite_max
        return finite_max(self, dim=self.shape).native()

    @property
    def real(self) -> 'Tensor':
        """
        Returns the real part of this tensor.

        See Also:
            `phi.math.real()`
        """
        from ._ops import real
        return real(self)

    @property
    def imag(self) -> 'Tensor':
        """
        Returns the imaginary part of this tensor.
        If this tensor does not store complex numbers, returns a zero tensor with the same shape and dtype as this tensor.

        See Also:
            `phi.math.imag()`
        """
        from ._ops import imag
        return imag(self)

    @property
    def available(self) -> bool:
        """
        A tensor is available if it stores concrete values and these can currently be read.

        Tracers used inside jit compilation are typically not available.

        See Also:
            `phi.math.jit_compile()`.
        """
        from ._ops import all_available
        return all_available(self)

    @property
    def device(self) -> ComputeDevice or None:
        """
        Returns the `ComputeDevice` that this tensor is allocated on.
        The device belongs to this tensor's `default_backend`.

        See Also:
            `Tensor.default_backend`.
        """
        natives = self._natives()
        if not natives:
            return None
        return self.default_backend.get_device(natives[0])

    def __int__(self):
        return int(self.native()) if self.shape.volume == 1 else NotImplemented

    def __float__(self):
        return float(self.native()) if self.shape.volume == 1 else NotImplemented

    def __complex__(self):
        return complex(self.native()) if self.shape.volume == 1 else NotImplemented

    def __index__(self):
        assert self.shape.volume == 1, f"Only scalar tensors can be converted to index but has shape {self.shape}"
        assert self.dtype.kind == int, f"Only int tensors can be converted to index but dtype is {self.dtype}"
        return int(self.native())

    def __repr__(self):
        return format_tensor(self, PrintOptions())

    def _repr_pretty_(self, printer, cycle):
        printer.text(format_tensor(self, PrintOptions(colors=DEFAULT_COLORS)))

    def __format__(self, format_spec: str):
        specs = format_spec.split(':')
        layout_ = 'auto'
        for possible_layout in ['summary', 'full', 'row', 'numpy']:
            if possible_layout in specs:
                assert layout_ == 'auto', f"Two layout identifiers encountered in '{format_spec}'"
                layout_ = possible_layout
        include_shape = 'shape' in specs or (False if 'no-shape' in specs else None)
        include_dtype = 'dtype' in specs or (False if 'no-dtype' in specs else None)
        color = 'color' in specs or (False if 'no-color' in specs else None)
        threshold = 8
        float_format = None
        for spec in specs:
            if spec.startswith('threshold='):
                threshold = int(spec[len('threshold='):])
            elif '.' in spec:
                float_format = spec
        return format_tensor(self, PrintOptions(layout_, float_format, threshold, color, include_shape, include_dtype))

    def __getitem__(self, item) -> 'Tensor':
        if isinstance(item, Tensor):
            from ._ops import gather
            return gather(self, item)
        item = slicing_dict(self, item)
        selections = {}
        sliced = self
        for dim, selection in item.items():
            if dim not in self.shape:
                continue
            selection = self.shape.prepare_gather(dim, selection)
            # Either handle slicing directly or add it to the dict
            if isinstance(selection, (tuple, list)):
                from ._magic_ops import stack
                result = [sliced[{dim: i}] for i in selection]
                stack_dim = sliced.shape[dim].after_gather({dim: selection})
                sliced = stack(result, stack_dim)
            elif isinstance(selection, Tensor) and selection.dtype.kind == bool:
                from ._ops import boolean_mask
                sliced = boolean_mask(sliced, dim, selection)
            elif isinstance(selection, Tensor) and selection.dtype.kind == int:
                from ._ops import gather
                sliced = gather(sliced, selection, dims=dim)
            else:
                selections[dim] = selection
        return sliced._getitem(selections) if selections else sliced

    def _getitem(self, selection: dict) -> 'Tensor':
        """
        Slice the tensor along specified dimensions.

        Args:
          selection: dim_name: str -> int or slice
          selection: dict: 

        Returns:

        """
        raise NotImplementedError()

    def __setitem__(self, key, value):
        raise NotImplementedError("Tensors are not editable to preserve the autodiff chain. This feature might be added in the future. To update part of a tensor, use math.where() or math.scatter()")

    def flip(self, *dims: str) -> 'Tensor':
        """
        Reverses the order of elements along one or multiple dimensions.

        Args:
            *dims: dimensions to flip

        Returns:
            `Tensor` of the same `Shape`
        """
        raise NotImplementedError()

    def __unstack__(self, dims: Tuple[str, ...]) -> Tuple['Tensor', ...]:  # from phi.math.magic.Sliceable
        if len(dims) == 1:
            return self.unstack(dims[0])
        else:
            return NotImplemented

    def unstack(self, dimension: str):
        """
        Splits this tensor along the specified dimension.
        The returned tensors have the same dimensions as this tensor save the unstacked dimension.

        Raises an error if the dimension is not part of the `Shape` of this `Tensor`.

        See Also:
            `TensorDim.unstack()`

        Args:
          dimension(str or int or TensorDim): name of dimension or Dimension or None for component dimension

        Returns:
          tuple of tensors

        """
        raise NotImplementedError()

    def __stack__(self, values: tuple, dim: Shape, **_kwargs) -> 'Tensor':
        from ._ops import stack_tensors
        return stack_tensors(values, dim)

    def __expand__(self, dims: Shape, **kwargs) -> 'Tensor':
        from ._ops import expand_tensor
        return expand_tensor(self, dims)

    def __concat__(self, values: tuple, dim: str, **kwargs) -> 'Tensor':
        from ._ops import concat_tensor
        return concat_tensor(values, dim)

    def __replace_dims__(self, dims: Tuple[str, ...], new_dims: Shape, **kwargs) -> 'Tensor':
        from ._magic_ops import rename_dims
        return self._with_shape_replaced(rename_dims(self.shape, dims, new_dims))

    def __unpack_dim__(self, dim: str, unpacked_dims: Shape, **kwargs) -> 'Tensor':
        native = self.native(self.shape.names)
        new_shape = self.shape.without(dim)
        i = self.shape.index(dim)
        for d in unpacked_dims:
            new_shape = new_shape._expand(d, pos=i)
            i += 1
        native_reshaped = choose_backend(native).reshape(native, new_shape.sizes)
        return NativeTensor(native_reshaped, new_shape)

    def __pack_dims__(self, dims: Tuple[str, ...], packed_dim: Shape, pos: int or None, **kwargs) -> 'Tensor':
        order = self.shape._order_group(dims)
        if self.shape.is_uniform:
            native = self.native(order)
            if pos is None:
                pos = min(self.shape.indices(dims))
            new_shape = self.shape.without(dims)._expand(packed_dim.with_sizes([self.shape.only(dims).volume]), pos)
            native = choose_backend(native).reshape(native, new_shape.sizes)
            return NativeTensor(native, new_shape)
        else:
            from ._ops import concat_tensor
            from ._magic_ops import pack_dims
            value = cached(self)
            assert isinstance(value, TensorStack)
            assert value.stack_dim.name in dims
            concat_dim = value.shape.without(value.stack_dim)[0]
            c = concat_tensor(value._tensors, concat_dim)
            return pack_dims(c, [d for d in dims if d != value.stack_dim.name], packed_dim, pos=pos)

    def __cast__(self, dtype: DType):
        return self._op1(lambda native: choose_backend(native).cast(native, dtype=dtype))

    def dimension(self, name: str or Shape) -> 'TensorDim':
        """
        Returns a reference to a specific dimension of this tensor.
        This is equivalent to the syntax `tensor.<name>`.

        The dimension need not be part of the `Tensor.shape` in which case its size is 1.

        Args:
            name: dimension name

        Returns:
            `TensorDim` corresponding to a dimension of this tensor
        """
        if isinstance(name, str):
            return TensorDim(self, name)
        elif isinstance(name, Shape):
            return TensorDim(self, name.name)
        else:
            raise ValueError(name)

    def pack(self, dims, packed_dim):
        """ See `pack_dims()` """
        from ._ops import pack_dims
        return pack_dims(self, dims, packed_dim)

    def unpack(self, dim, unpacked_dims):
        """ See `unpack_dim()` """
        from ._ops import unpack_dim
        return unpack_dim(self, dim, unpacked_dims)

    def __getattr__(self, name):
        if name.startswith('__'):  # called by hasattr in magic ops
            raise AttributeError
        if name.startswith('_'):
            raise AttributeError(f"'{type(self)}' object has no attribute '{name}'")
        if name == 'is_tensor_like':  # TensorFlow replaces abs() while tracing and checks for this attribute
            raise AttributeError(f"'{type(self)}' object has no attribute '{name}'")
        assert name not in ('shape', '_shape', 'tensor'), name
        return TensorDim(self, name)

    def __add__(self, other):
        return self._op2(other, lambda x, y: x + y, lambda x, y: choose_backend(x, y).add(x, y), 'add', '+')

    def __radd__(self, other):
        return self._op2(other, lambda x, y: y + x, lambda x, y: choose_backend(x, y).add(y, x), 'radd', '+')

    def __sub__(self, other):
        return self._op2(other, lambda x, y: x - y, lambda x, y: choose_backend(x, y).sub(x, y), 'sub', '-')

    def __rsub__(self, other):
        return self._op2(other, lambda x, y: y - x, lambda x, y: choose_backend(x, y).sub(y, x), 'rsub', '-')

    def __and__(self, other):
        return self._op2(other, lambda x, y: x & y, lambda x, y: choose_backend(x, y).and_(x, y), 'and', '&')

    def __rand__(self, other):
        return self._op2(other, lambda x, y: y & x, lambda x, y: choose_backend(x, y).and_(y, x), 'rand', '&')

    def __or__(self, other):
        return self._op2(other, lambda x, y: x | y, lambda x, y: choose_backend(x, y).or_(x, y), 'or', '|')

    def __ror__(self, other):
        return self._op2(other, lambda x, y: y | x, lambda x, y: choose_backend(x, y).or_(y, x), 'ror', '|')

    def __xor__(self, other):
        return self._op2(other, lambda x, y: x ^ y, lambda x, y: choose_backend(x, y).xor(x, y), 'xor', '^')

    def __rxor__(self, other):
        return self._op2(other, lambda x, y: y ^ x, lambda x, y: choose_backend(x, y).xor(y, x), 'rxor', '^')

    def __mul__(self, other):
        return self._op2(other, lambda x, y: x * y, lambda x, y: choose_backend(x, y).mul(x, y), 'mul', '*')

    def __rmul__(self, other):
        return self._op2(other, lambda x, y: y * x, lambda x, y: choose_backend(x, y).mul(y, x), 'rmul', '*')

    def __truediv__(self, other):
        return self._op2(other, lambda x, y: x / y, lambda x, y: choose_backend(x, y).div(x, y), 'truediv', '/')

    def __rtruediv__(self, other):
        return self._op2(other, lambda x, y: y / x, lambda x, y: choose_backend(x, y).div(y, x), 'rtruediv', '/')

    def __divmod__(self, other):
        return self._op2(other, lambda x, y: divmod(x, y), lambda x, y: divmod(x, y), 'divmod', 'divmod')

    def __rdivmod__(self, other):
        return self._op2(other, lambda x, y: divmod(y, x), lambda x, y: divmod(y, x), 'rdivmod', 'divmod')

    def __floordiv__(self, other):
        return self._op2(other, lambda x, y: x // y, lambda x, y: choose_backend(x, y).floordiv(x, y), 'floordiv', '//')

    def __rfloordiv__(self, other):
        return self._op2(other, lambda x, y: y // x, lambda x, y: choose_backend(x, y).floordiv(y, x), 'rfloordiv', '//')

    def __pow__(self, power, modulo=None):
        assert modulo is None
        return self._op2(power, lambda x, y: x ** y, lambda x, y: choose_backend(x, y).pow(x, y), 'pow', '**')

    def __rpow__(self, other):
        return self._op2(other, lambda x, y: y ** x, lambda x, y: choose_backend(x, y).pow(y, x), 'rpow', '**')

    def __mod__(self, other):
        return self._op2(other, lambda x, y: x % y, lambda x, y: choose_backend(x, y).mod(x, y), 'mod', '%')

    def __rmod__(self, other):
        return self._op2(other, lambda x, y: y % x, lambda x, y: choose_backend(x, y).mod(y, x), 'rmod', '%')

    def __eq__(self, other):
        if _EQUALITY_BY_REF:
            return wrap(self is other)
        return self._op2(other, lambda x, y: x == y, lambda x, y: choose_backend(x, y).equal(x, y), 'eq', '==')

    def __ne__(self, other):
        if _EQUALITY_BY_REF:
            return wrap(self is not other)
        return self._op2(other, lambda x, y: x != y, lambda x, y: choose_backend(x, y).not_equal(x, y), 'ne', '!=')

    def __lt__(self, other):
        return self._op2(other, lambda x, y: x < y, lambda x, y: choose_backend(x, y).greater_than(y, x), 'lt', '<')

    def __le__(self, other):
        return self._op2(other, lambda x, y: x <= y, lambda x, y: choose_backend(x, y).greater_or_equal(y, x), 'le', '<=')

    def __gt__(self, other):
        return self._op2(other, lambda x, y: x > y, lambda x, y: choose_backend(x, y).greater_than(x, y), 'gt', '>')

    def __ge__(self, other):
        return self._op2(other, lambda x, y: x >= y, lambda x, y: choose_backend(x, y).greater_or_equal(x, y), 'ge', '>=')

    def __abs__(self):
        return self._op1(lambda t: choose_backend(t).abs(t))

    def __round__(self, n=None):
        return self._op1(lambda t: choose_backend(t).round(t))

    def __copy__(self):
        return self._op1(lambda t: choose_backend(t).copy(t, only_mutable=True))

    def __deepcopy__(self, memodict={}):
        return self._op1(lambda t: choose_backend(t).copy(t, only_mutable=False))

    def __neg__(self):
        return self._op1(lambda t: -t)

    def __invert__(self):
        return self._op1(lambda t: ~t)

    def __reversed__(self):
        assert self.shape.channel.rank == 1
        return self[::-1]

    def __iter__(self):
        if self.rank == 1:
            return iter(self.native())
        elif self.rank == 0:
            return iter([self.native()])
        else:
            from ._ops import reshaped_native
            native = reshaped_native(self, [self.shape])
            return iter(native)

    def _tensor(self, other):
        if isinstance(other, Tensor):
            return other
        elif isinstance(other, (tuple, list)) and any(isinstance(v, Tensor) for v in other):
            if 'vector' in self.shape:
                outer_dim = self.shape['vector']
            elif self.shape.channel_rank == 1:
                outer_dim = self.shape.channel
            else:
                raise ValueError(f"Cannot combine tensor of shape {self.shape} with tuple {tuple([type(v).__name__ for v in other])}")
            remaining_shape = self.shape.without(outer_dim)
            other_items = [v if isinstance(v, Tensor) else compatible_tensor(v, compat_shape=remaining_shape, compat_natives=self._natives(), convert=False) for v in other]
            other_stacked = stack(other_items, outer_dim, expand_values=True)
            return other_stacked
        else:
            return compatible_tensor(other, compat_shape=self.shape, compat_natives=self._natives(), convert=False)

    def _op1(self, native_function):
        """
        Transform the values of this tensor given a function that can be applied to any native tensor.

        Args:
          native_function:

        Returns:

        """
        raise NotImplementedError(self.__class__)

    def _op2(self, other, operator: Callable, native_function: Callable, op_name: str = 'unknown', op_symbol: str = '?') -> 'Tensor':
        """
        Apply a broadcast operation on two tensors.

        Args:
            other: second argument
            operator: function (Tensor, Tensor) -> Tensor, used to propagate the operation to children tensors to have Python choose the callee
            native_function: function (native tensor, native tensor) -> native tensor
            op_name: Name of the python function without leading and trailing `__`.
                Examples: 'add', 'radd', 'sub', 'mul', 'and', 'eq', 'ge'.
            op_symbol: Operation symbol, such as '+', '-', '&', '%', '>='

        Returns:
            `Tensor`
        """
        raise NotImplementedError()

    def _natives(self) -> tuple:
        raise NotImplementedError(self.__class__)

    def _expand(self):
        """ Expands all compressed tensors to their defined size as if they were being used in `Tensor.native()`. """
        warnings.warn("Tensor._expand() is deprecated, use cached(Tensor) instead.", DeprecationWarning)
        raise NotImplementedError(self.__class__)

    def _simplify(self):
        """ Does not cache this value but if it is already cached, returns the cached version. """
        return self


class TensorDim(BoundDim):
    """
    Reference to a specific dimension of a `Tensor`.

    To obtain a `TensorDim`, use `Tensor.dimension()` or the syntax `tensor.<dim>`.

    Indexing a `TensorDim` as `tdim[start:stop:step]` returns a sliced `Tensor`.

    See the documentation at https://tum-pbs.github.io/PhiFlow/Math.html#indexing-slicing-unstacking .
    """

    def __init__(self, tensor: Tensor, name: str):
        super().__init__(tensor, name)
        self.tensor = tensor

    def __len__(self):
        warnings.warn("Use Tensor.dim.size instead of len(Tensor.dim). len() only supports with integer sizes.", DeprecationWarning)
        return self.size

    def as_batch(self, name: str = None):
        """ Returns a shallow copy of the `Tensor` where the type of this dimension is *batch*. """
        return self._as(BATCH_DIM, name)

    def as_spatial(self, name: str = None):
        """ Returns a shallow copy of the `Tensor` where the type of this dimension is *spatial*. """
        return self._as(SPATIAL_DIM, name)

    def as_channel(self, name: str = None):
        """ Returns a shallow copy of the `Tensor` where the type of this dimension is *channel*. """
        return self._as(CHANNEL_DIM, name)

    def as_instance(self, name: str = None):
        """ Returns a shallow copy of the `Tensor` where the type of this dimension is *instance*. """
        return self._as(INSTANCE_DIM, name)

    def as_type(self, dim_type: Callable or str):
        return self._as(dim_type('d').type if callable(dim_type) else dim_type, None)

    def _as(self, dim_type: str, name: str or None):
        if not self.exists:
            return self.tensor
        shape = self.tensor.shape
        new_types = list(shape.types)
        new_types[shape.index(self.name)] = dim_type
        new_names = shape.names
        if name is not None:
            new_names = list(new_names)
            new_names[shape.index(self.name)] = name
        new_shape = Shape(shape.sizes, tuple(new_names), tuple(new_types), shape.item_names)
        return self.tensor._with_shape_replaced(new_shape)

    @property
    def index(self):
        return self.tensor.shape.index(self.name)

    def flip(self):
        """ Flips the element order along this dimension and returns the result as a `Tensor`. """
        warnings.warn("dim.flip() is deprecated. Use dim[::-1] instead", DeprecationWarning, stacklevel=2)
        return self.tensor.flip(self.name)

    def split(self, split_dimensions: Shape):
        """ See `phi.math.unpack_dim()` """
        warnings.warn("dim.split() is deprecated. Use math.split_dims() instead.", stacklevel=2)
        from ._magic_ops import unpack_dim
        return unpack_dim(self.tensor, self.name, split_dimensions)

    def __mul__(self, other):
        from ._ops import dot
        if isinstance(other, TensorDim):
            return dot(self.tensor, (self.name,), other.tensor, (other.name,))
        if isinstance(other, (tuple, list)):
            other = wrap(other, self.obj.shape[self.name])
        if isinstance(other, Tensor):
            assert self.name in other.shape, f"Canno reduce '{self.name}' of tensor with shape {self.obj.shape} against tensor with shape {other.shape}. Dimension must be present on both tensors."
            return dot(self.tensor, (self.name,), other, (self.name,))
        else:
            return NotImplemented

    def sum(self):
        from ._ops import sum_
        return sum_(self.tensor, self.name)

    def prod(self):
        from ._ops import prod
        return prod(self.tensor, self.name)


_EQUALITY_BY_REF = []


@contextmanager
def equality_by_ref():
    """
    Enables Tensor.__bool__
    """
    _EQUALITY_BY_REF.append(True)
    try:
        yield None
    finally:
        _EQUALITY_BY_REF.pop(-1)


class Layout(Tensor):
    """
    Tensor representation of a PyTree consisting of only lists, tuples and leaves.
    Leaves can be any Python object or primitive, including tuples and lists.
    The PyTree may be deeper but only the outer `shape.rank` levels are represented as a tensor.
    """

    def __init__(self, obj, shape: Shape):
        self._obj = obj
        self._shape = shape

    @property
    def shape(self) -> Shape:
        return self._shape

    @property
    def dtype(self) -> DType:
        return DType(object)

    @property
    def default_backend(self):
        return None

    def native(self, order: str or tuple or list or Shape = None):
        order = parse_dim_order(order)
        assert order is None or order == self._shape.names, "Layout.native() does not allow for changing the dimension order"
        return self._obj

    def numpy(self, order: str or tuple or list or Shape = None) -> np.ndarray:
        native = self.native(order=order)
        return numpy.asarray(native)

    def _getitem(self, selection: dict) -> 'Tensor':
        selection_list = [selection.get(dim, None) for dim in self._shape.names]
        native = self._getitem_recursive(self._obj, tuple(selection_list))
        new_shape = self._shape.after_gather(selection)
        return Layout(native, new_shape)

    def __repr__(self):
        return repr(self._obj)

    def __format__(self, format_spec):
        return repr(self._obj)

    def unstack(self, dimension: str):
        if dimension == self._shape.names[0]:
            native = tuple(self._obj.values()) if isinstance(self._obj, dict) else self._obj
            inner_shape = self._shape[1:]
            return tuple([Layout(n, inner_shape) for n in native])
        else:
            raise NotImplementedError()

    @staticmethod
    def _getitem_recursive(native, selection: tuple):
        if not selection:
            return native
        native = tuple(native.values()) if isinstance(native, dict) else native
        if len(selection) == 1:
            return native if selection[0] is None else native[selection[0]]
        else:
            if selection[0] is None:
                return type(native)([Layout._getitem_recursive(n, selection[1:]) for n in native])
            if isinstance(selection[0], int):
                return Layout._getitem_recursive(native[selection[0]], selection[1:])
            elif isinstance(selection[0], slice):
                subset = native[selection[0]]
                return type(subset)([Layout._getitem_recursive(n, selection[1:]) for n in subset])
            else:
                raise ValueError(f"Illegal selection: {selection}")

    def _as_list(self):
        return self._as_list_recursive(self._obj, self._shape.rank, [])

    @staticmethod
    def _as_list_recursive(native, dims: int, result: list):
        if dims == 0:
            result.append(native)
        else:
            native = tuple(native.values()) if isinstance(native, dict) else native
            for n in native:
                Layout._as_list_recursive(n, dims - 1, result)
        return result

    @property
    def _is_tracer(self) -> bool:
        return False

    def __bool__(self):
        assert self.rank == 0, f"Cannot convert tensor with non-empty shape {self.shape} to bool. Use tensor.any or tensor.all instead."
        return bool(self._obj)

    def __stack__(self, values: tuple, dim: Shape, **kwargs) -> 'Shapable':
        obj = [v.native(self._shape) for v in values]
        new_shape = concat_shapes(dim, self._shape)
        return Layout(obj, new_shape)

    def __concat__(self, values: tuple, dim: str, **kwargs) -> 'Shapable':
        return NotImplemented

    def __flatten__(self, flat_dim: Shape, flatten_batch: bool):
        if not flatten_batch and self._shape.batch:
            raise NotImplementedError
        return layout(self._as_list(), flat_dim)

    def __expand__(self, dims: Shape, **kwargs) -> 'Tensor':
        new_dims = dims.without(self._shape)
        if not new_dims:
            return self
        obj = self
        for dim in reversed(new_dims):
            assert isinstance(dim.size, int), "Can only expand layouts by integer-sized dimensions"
            obj = [self._obj] * dim.size
        return Layout(obj, concat_shapes(new_dims, self._shape))

    def __replace_dims__(self, dims: Tuple[str, ...], new_dims: Shape, **kwargs) -> 'Tensor':
        new_shape = self._shape.replace(dims, new_dims)
        return Layout(self._obj, new_shape)

    def __pack_dims__(self, dims: Tuple[str, ...], packed_dim: Shape, pos: int or None, **kwargs) -> 'Shapable':
        return NotImplemented

    def __unpack_dim__(self, dim: str, unpacked_dims: Shape, **kwargs) -> 'Shapable':
        return NotImplemented

    def __cast__(self, dtype: DType):
        obj = self._recursive_cast(self._obj, self._shape, dtype)
        return Layout(obj, self._shape)

    def __copy__(self):
        return Layout(self._obj, self._shape)

    def __iter__(self):
        if self.rank == 1:
            return iter(self._obj)
        elif self.rank == 0:
            return iter([self._obj])
        else:
            return iter(self._as_list())

    def __eq__(self, other):
        if _EQUALITY_BY_REF:
            return wrap(self is other)
        return self._op2(other, lambda x, y: x == y, lambda x, y: x == y, 'eq', '==')

    def __ne__(self, other):
        if _EQUALITY_BY_REF:
            return wrap(self is not other)
        return self._op2(other, lambda x, y: x != y, lambda x, y: x != y, 'ne', '!=')
    
    def _assert_close(self, other: Tensor, rel_tolerance: float, abs_tolerance: float, msg: str, verbose: bool):
        from ._ops import assert_close
        inner_test = lambda x, y: assert_close(x, y, rel_tolerance=rel_tolerance, abs_tolerance=abs_tolerance, msg=msg, verbose=verbose)
        return self._op2(other, inner_test, inner_test, 'assert_close', '≈')

    def _op2(self, other, operator: Callable, native_function: Callable, op_name: str = 'unknown', op_symbol: str = '?') -> Tensor:
        obj = self._recursive_op2(self._obj, self._shape, other, operator, native_function, op_name)
        new_shape = concat_shapes(self._shape, other.shape.without(self._shape)) if isinstance(other, Tensor) else self._shape
        return Layout(obj, new_shape)

    @staticmethod
    def _recursive_op2(obj, shape: Shape, other, operator, native_function, op_name):
        if shape:
            dim = shape.names[0]
            if isinstance(other, Tensor) and dim in other.shape:
                assert other.shape.get_size(dim) == len(obj), f"Shape mismatch during {op_name}: '{dim}' has size {len(obj)} on layout but {other.shape.get_size(dim)} on other tensor."
                others = [other[{dim: i}] for i in range(len(obj))]
            else:
                others = [other] * len(obj)
            if isinstance(obj, (tuple, list)):
                return type(obj)([Layout._recursive_op2(i, shape[1:], o, operator, native_function, op_name) for i, o in zip(obj, others)])
            elif isinstance(obj, dict):
                return {k: Layout._recursive_op2(v, shape[1:], o, operator, native_function, op_name) for (k, v), o in zip(obj.items(), others)}
        else:  # leaf
            if isinstance(other, Layout) and not other.shape:
                return native_function(obj, other.native())
            if isinstance(other, Tensor):
                return operator(obj, other)
            else:
                return native_function(obj, other)

    def _op1(self, native_function):
        return Layout(self._recursive_op1(self._obj, self._shape, native_function), self._shape)

    @staticmethod
    def _recursive_op1(obj, shape: Shape, native_function):
        raise NotImplementedError
<<<<<<< HEAD
        # if shape:
        #     if isinstance(obj, (tuple, list)):
        #         return type(obj)([Layout._recursive_op1(i, shape[1:], native_function) for i in obj])
=======
        if shape:
            if isinstance(obj, (tuple, list)):
                return type(obj)([Layout._recursive_op1(i, shape[1:], native_function) for i in obj])

    def _tensor_reduce(self,
                       dims: Tuple[str],
                       dtype: type or None,
                       native_function: Callable,
                       collapsed_function: Callable = lambda inner_reduced, collapsed_dims_to_reduce: inner_reduced,
                       unaffected_function: Callable = lambda value: value):
        if all(dim not in self._shape for dim in dims):
            return unaffected_function(self)
        if self._shape[0].name in dims and len(dims) == 1:
            if dtype is not None:
                values = [dtype(i) for i in self._as_list()]
                result = native_function(choose_backend(*values), self._obj, 0)
            else:
                result = native_function(choose_backend(self._as_list()), self._obj, 0)
            return wrap(result)
        if not self._shape.without(dims):
            return self.__flatten__(batch('_flat'), flatten_batch=True)._tensor_reduce(('_flat',), dtype, native_function, collapsed_function, unaffected_function)
        else:
            raise NotImplementedError(f"Partial Layout reduction not yet supported. Shape={self._shape}, reduce={dims}")
        # # --- inner reduce ---
        # inner_axes = [dim for dim in dims if dim != self.stack_dim.name]
        # red_inners = [t._tensor_reduce(inner_axes, dtype, native_function, collapsed_function, unaffected_function) for t in
        #               self._tensors]
        # # --- outer reduce ---
        # if self.stack_dim.name in dims:
        #     if any([t._is_tracer for t in red_inners]):
        #         return sum(red_inners[1:], red_inners[0])  # TODO this may not always be the sum
>>>>>>> 2ea63530
        #     else:
        # else:
        #     return native_function(obj)

    @staticmethod
    def _recursive_cast(obj, shape: Shape, dtype: DType):
        if shape:
            if isinstance(obj, (tuple, list)):
                return type(obj)([Layout._recursive_cast(i, shape[1:], dtype) for i in obj])
            elif isinstance(obj, dict):
                return {k: Layout._recursive_cast(v, shape[1:], dtype) for k, v in obj.items()}
            elif isinstance(obj, Tensor):
                assert obj.shape == shape
                from ._ops import cast
                return cast(obj, dtype)
            else:
                raise ValueError(obj)
        else:
            return dtype.kind(obj)


class NativeTensor(Tensor):

    def __init__(self, native_tensor, shape: Shape):
        assert isinstance(shape, Shape), f"Expected Shape but got '{type(shape)}'"
        backend = choose_backend(native_tensor)
        # if backend.is_available(native_tensor):
        assert backend.staticshape(native_tensor) == shape.sizes, f"Shape {shape} does not match native tensor with shape {backend.staticshape(native_tensor)}"
        self._native = native_tensor
        self._shape = shape

    def native(self, order: str or tuple or list or Shape = None):
        order = parse_dim_order(order, check_rank=self.rank)
        if order is None or tuple(order) == self.shape.names:
            if self.dtype.precision in [None, get_precision()]:
                return self._native
            else:
                return self.default_backend.cast(self._native, DType(self.dtype.kind, precision=get_precision()))
        # --- Insert missing dims ---
        native = self._native
        shape = self.shape
        for name in order:
            if name not in self.shape:
                native = self.default_backend.expand_dims(native, axis=-1)
                shape = concat_shapes(shape, _construct_shape('tmp_perm', **{name: 1}))
        # --- Transpose ---
        perm = shape._perm(order)
        native = self.default_backend.transpose(native, perm)  # this will cast automatically
        return native

    @property
    def dtype(self):
        return choose_backend(self._native).dtype(self._native)

    @property
    def shape(self):
        return self._shape

    @property
    def default_backend(self) -> Backend:
        return choose_backend(self._native)

    def _with_shape_replaced(self, new_shape):
        if new_shape.rank != self._shape.rank:
            raise IncompatibleShapes(f"Tensor {self} is not compatible with shape {new_shape}", self._shape, new_shape)
        new_shape = Shape(self._shape.sizes, new_shape.names, new_shape.types, new_shape.item_names)
        return NativeTensor(self._native, new_shape)

    def _with_natives_replaced(self, natives: list):
        native = natives.pop(0)
        new_shape = self._shape.with_sizes(choose_backend(native).shape(native))
        return NativeTensor(native, new_shape)

    @property
    def _is_tracer(self) -> bool:
        return False

    def _to_dict(self):
        result = self.shape._to_dict(include_sizes=False)
        if self.rank == 0:
            result['data'] = self.numpy().item()
        else:
            result['data'] = self.numpy(self._shape).tolist()  # works for all 1+ dimensional arrays
        return result

    def _getitem(self, selection: dict):
        if len(selection) == 0:
            return self
        selections = [slice(None)] * self.rank
        for name, sel in selection.items():
            if name in self.shape:
                selections[self.shape.index(name)] = sel
            else:
                assert isinstance(sel, int), f"Attempting slice missing dimension {name} with {selection}"
        if len(selections) == 0:
            return self
        gathered = self.default_backend.multi_slice(self._native, tuple(selections))
        new_shape = self._shape.after_gather(selection)
        return NativeTensor(gathered, new_shape)

    def flip(self, *dims: str) -> 'Tensor':
        dims = [dim for dim in dims if dim in self._shape]
        native = choose_backend(self._native).flip(self._native, self._shape.indices(dims))
        return NativeTensor(native, self._shape.flipped(dims))

    def unstack(self, dimension):
        dim_index = self.shape.index(dimension)
        new_shape = self.shape.without(dimension)
        tensors = choose_backend(self._native).unstack(self._native, axis=dim_index)
        return tuple([NativeTensor(t, new_shape) for t in tensors])

    def _op1(self, native_function):
        native = native_function(self._native)
        return NativeTensor(native, self.shape) if native is not None else self

    def _op2(self, other, operator, native_function, op_name: str = 'unknown', op_symbol: str = '?'):
        try:
            other_tensor = self._tensor(other)
        except NoBackendFound:
            return NotImplemented
        if isinstance(other_tensor, NativeTensor) or (isinstance(other_tensor, Tensor) and not isinstance(other, Tensor)):
            return op2_native(self, other_tensor, native_function)
        else:
            return NotImplemented

    def _natives(self) -> tuple:
        return self._native,

    def _expand(self):
        pass


class CollapsedTensor(Tensor):  # package-private
    """
    Tensor that is constant along some dimensions.
    Non-constant dimensions are represented by `_inner` while `_shape` lists all dimensions.

    When cached via `_cache()`, `_inner` is replaced by `_cached` which is a NativeTensor.
    From this point on, all operations must use `_cached`, otherwise gradients will be incorrect.
    The method `Tensor._expand()` causes a full Tensor structure to cache collapsed dimensions and must be called before gradients are recorded.
    """

    def __init__(self, tensor: Tensor, shape: Shape):
        for name in tensor.shape.names:
            assert name in shape
        for size, name, dim_type, *_ in tensor.shape._dimensions:
            assert wrap(shape.get_size(name) == size).all, f"Shape mismatch while trying to set {name}={shape.get_size(name)} but has size {size}"
            assert shape.get_type(name) == dim_type, f"Dimension type mismatch for dimension '{name}': {shape.get_type(name)}, {dim_type}"
        if isinstance(tensor, CollapsedTensor):
            if tensor.is_cached:
                self._inner = tensor._cached
            else:
                self._inner = tensor._inner
            assert self._inner is not None
        else:
            self._inner = tensor  # this will be set to None once cached. Otherwise gradients will be incorrect.
        self._shape = shape
        self._cached = None  # NativeTensor. Once cached, use only _cached

    @property
    def collapsed_dims(self):
        return self._shape.without(self._inner.shape)

    def _cache(self):
        if self._cached is None:
            if self._inner._is_tracer:
                return None
            if self.shape.is_uniform:
                native = self._inner.native(order=self.shape.names)
                multiples = [1 if name in self._inner.shape else size for size, name, *_ in self.shape._dimensions]
                tiled = choose_backend(native).tile(native, multiples)
                self._cached = NativeTensor(tiled, self.shape)
                self._inner = None
            else:
                raise NotImplementedError()
        return self._cached

    @property
    def is_cached(self):
        return self._cached is not None

    def _simplify(self):
        if self.is_cached:
            return self._cached
        else:
            return self

    def native(self, order: str or tuple or list or Shape = None):
        if self.is_cached:
            return self._cached.native(order)
        order = parse_dim_order(order, check_rank=self.rank)
        if order is None or tuple(order) == self.shape.names:
            return self._cache().native(order)
        else:
            native = self._inner.native(order=order)
            multiples = [1 if name in self._inner.shape else (self.shape.get_size(name) if name in self.shape else 1) for name in order]
            tiled = choose_backend(native).tile(native, multiples)
            return tiled

    @property
    def dtype(self):
        if self.is_cached:
            return self._cached.dtype
        else:
            return self._inner.dtype

    @property
    def shape(self):
        return self._shape

    def unstack(self, dimension):
        if self.is_cached:
            return self._cached.unstack(dimension)
        unstacked_shape = self.shape.without(dimension)
        if dimension in self._inner.shape:
            unstacked = self._inner.unstack(dimension)
            return tuple(CollapsedTensor(t, unstacked_shape) for t in unstacked)
        else:
            return (CollapsedTensor(self._inner, unstacked_shape),) * self.shape.get_size(dimension)

    def _with_shape_replaced(self, new_shape: Shape):
        if self.is_cached:
            return self._cached._with_shape_replaced(new_shape)
        else:
            inner_indices = [self.shape.index(d) for d in self._inner.shape.names]
            new_inner_shape = new_shape[inner_indices]
            result = CollapsedTensor(self._inner._with_shape_replaced(new_inner_shape), new_shape)
            return result

    @property
    def _is_tracer(self) -> bool:
        if self.is_cached:
            return self._cached._is_tracer
        else:
            return self._inner._is_tracer

    def _getitem(self, selection: dict):
        if self.is_cached:
            return self._cached._getitem(selection)
        else:
            inner_dict = {name: selection for name, selection in selection.items() if name in self._inner.shape}
            inner = self._inner._getitem(inner_dict)
            new_shape = self.shape.after_gather(selection)
            merge_shapes(inner.shape, new_shape)  # check that sizes match
            return CollapsedTensor(inner, new_shape)

    def flip(self, *dims: str) -> 'Tensor':
        if self.is_cached:
            return self._cached.flip(*dims)
        else:
            return CollapsedTensor(self._inner.flip(*dims), self._shape.flipped(dims))

    def _op1(self, native_function):
        if self.is_cached:
            return self._cached._op1(native_function)
        else:
            return CollapsedTensor(self._inner._op1(native_function), self._shape)

    def _op2(self, other, operator, native_function, op_name: str = 'unknown', op_symbol: str = '?'):
        try:
            other_t = self._tensor(other)
        except NoBackendFound:
            return NotImplemented
        if isinstance(other_t, CollapsedTensor) and other_t.is_cached:
            other_t = other_t._cached
        if isinstance(other_t, NativeTensor):
            if all([dim in other_t.shape for dim in self._shape.names]):  # other is dense and has all dimensions
                return op2_native(self, other_t, native_function)
            else:
                other_t = CollapsedTensor(other_t, other_t.shape)
        if isinstance(other_t, CollapsedTensor):
            other_inner = other_t._inner  # case that other is cached handled above
            self_inner = self._cached if self.is_cached else self._inner
            inner = operator(self_inner, other_inner)
            if all(dim in inner.shape for dim in self.shape.names + other_t.shape.names):  # shape already complete
                result = inner._with_shape_replaced(inner.shape._with_types(self._shape & other_t._shape))
                return result
            else:
                combined_shape = (self._shape & other_t._shape).with_sizes(inner.shape)
                return CollapsedTensor(inner, combined_shape)
        elif not isinstance(other, Tensor):  # was converted to Tensor, probably TensorStack
            return operator(self, other_t)
        else:
            return NotImplemented

    def _natives(self) -> tuple:
        if self.is_cached:
            return self._cached._natives()
        else:
            return self._inner._natives()

    def _with_natives_replaced(self, natives: list):
        assert self.is_cached, "Cannot replace natives in uncached state. Expand tensor beforehand."
        return self._cached._with_natives_replaced(natives)

    def _expand(self):
        self._cache()


class TensorStack(Tensor):
    """
    Implicit stack of multiple tensors.
    List of tensors, does not store stacked tensor in memory.

    Args:

    Returns:

    """

    def __init__(self, components: tuple or list, stack_dim: Shape):
        assert isinstance(stack_dim, Shape) and stack_dim.rank == 1, f"stack_dim must be a single-dimension Shape object but got {type(stack_dim)}"
        for t in components:
            assert isinstance(t, Tensor)
            assert stack_dim.name not in t.shape, f"Cannot stack along '{stack_dim.name}' because the dimension already exists."
        self._tensors = tuple(components)
        self.stack_dim = stack_dim.with_sizes([len(components)], keep_item_names=True)
        try:
            merge_shapes(*self._tensors)
            self._varying_shapes = False
        except IncompatibleShapes:
            self._varying_shapes = True
        self._shape = shape_stack(self.stack_dim, *[t.shape for t in self._tensors])
        self._cached = None

    @property
    def _is_tracer(self) -> bool:
        return any([t._is_tracer for t in self._tensors])

    @property
    def requires_broadcast(self):
        return self._varying_shapes or not self._shape.well_defined or self._is_tracer

    def _cache(self):
        if self._cached is None:
            if self.requires_broadcast:
                return None
            elif all([t.shape.is_uniform for t in self._tensors]):
                natives = [t.native(order=self._shape.names) for t in self._tensors]
                native = choose_backend(*natives).concat(natives, axis=self.shape.index(self.stack_dim.name))
                self._cached = NativeTensor(native, self._shape)
            else:  # cache stack_dim on inner tensors
                non_uniform_dim = self._tensors[0].shape.shape.without('dims')
                unstacked = [t.unstack(non_uniform_dim.name) for t in self._tensors]
                stacked = []
                for to_stack in zip(*unstacked):
                    tensor = TensorStack(to_stack, self.stack_dim)._cache()
                    stacked.append(tensor)
                self._cached = TensorStack(stacked, non_uniform_dim)
        return self._cached

    @property
    def dtype(self):
        return combine_types(*[t.dtype for t in self._tensors])

    @property
    def shape(self):
        return self._shape

    def native(self, order: str or tuple or list or Shape = None):
        if self._cached is not None:
            return self._cached.native(order=order)
        else:
            order = parse_dim_order(order, check_rank=self.rank)
            # Is only the stack dimension shifted?
            if order is not None and self._shape.without(self.stack_dim).names == tuple(filter(lambda name: name != self.stack_dim.name, order)):
                inner_order = [dim for dim in order if dim != self.stack_dim.name]
                natives = [t.native(inner_order) for t in self._tensors]
                assert self.stack_dim.name in order, f"Dimension {self.stack_dim} missing from 'order'. Got {order} but tensor has shape {self.shape}."
                native = choose_backend(*natives).stack(natives, axis=order.index(self.stack_dim.name))
                return native
            assert not self.shape.is_non_uniform, f"Cannot convert non-uniform tensor with shape {self.shape} to native tensor."
            return self._cache().native(order=order)

    def _with_shape_replaced(self, new_shape: Shape):
        if self._cached is not None:
            return self._cached._with_shape_replaced(new_shape)
        else:
            new_stack_dim = new_shape[self._shape.index(self.stack_dim.name)]
            new_tensors = []
            for t in self._tensors:
                inner_indices = [self.shape.index(d) for d in t.shape.names]
                new_inner_shape = new_shape[inner_indices]
                new_tensors.append(t._with_shape_replaced(new_inner_shape))
            return TensorStack(new_tensors, new_stack_dim)

    def _getitem(self, selection: dict):
        if self._cached is not None:
            return self._cached._getitem(selection)
        if (self.stack_dim.name not in selection or len(selection) != 1) and not self.requires_broadcast:
            return self._cache()._getitem(selection)
        # --- Inner dims ---
        inner_dict = {dim: sel for dim, sel in selection.items() if dim != self.stack_dim.name}
        tensors = self._tensors
        if len(inner_dict) > 0:
            tensors = [t[inner_dict] for t in tensors]
        # --- stack dimension ---
        if self.stack_dim.name in selection:
            selection = selection[self.stack_dim.name]
            if isinstance(selection, int):
                return self._tensors[selection]
            elif isinstance(selection, slice):
                return TensorStack(tensors[selection], self.stack_dim)
            else:
                raise NotImplementedError(f"{type(selection)} not supported. Only (int, slice) allwoed")
        else:
            return TensorStack(tensors, self.stack_dim)

    def flip(self, *dims: str) -> 'Tensor':
        if self._cached is not None:
            return self._cached.flip(*dims)
        else:
            tensors = [t.flip(*dims) for t in self._tensors]
            if self.stack_dim.name in dims:
                tensors = tensors[::-1]
            return TensorStack(tensors, self.stack_dim)

    def unstack(self, dimension):
        if self._cached is not None:
            return self._cached.unstack(dimension)
        if dimension == self.stack_dim.name:
            return self._tensors
        else:
            if self.requires_broadcast:
                unstacked = [t.unstack(dimension) for t in self._tensors]
                result = [TensorStack(items, self.stack_dim) for items in zip(*unstacked)]
                return result
            else:
                return self._cache().unstack(dimension=dimension)

    def _op1(self, native_function):
        if self.requires_broadcast:
            tensors = [t._op1(native_function) for t in self._tensors]
            return TensorStack(tensors, self.stack_dim)
        else:
            return self._cache()._op1(native_function)

    def _op2(self, other, operator, native_function, op_name: str = 'unknown', op_symbol: str = '?'):
        other = self._tensor(other)
        if self.requires_broadcast:
            if self.stack_dim.name in other.shape:
                other = other.unstack(self.stack_dim.name)
                tensors = [operator(t1, t2) for t1, t2 in zip(self._tensors, other)]
            else:
                tensors = [operator(t, other) for t in self._tensors]
            return TensorStack(tensors, self.stack_dim)
        elif isinstance(other, (CollapsedTensor, NativeTensor)):
            return op2_native(self, other, native_function)
        elif isinstance(other, TensorStack) and not other.requires_broadcast:
            return op2_native(self, other, native_function)
        else:
            return NotImplemented

    def _natives(self) -> tuple:
        if self._cached is not None:
            return self._cached._natives()
        else:
            return sum([t._natives() for t in self._tensors], ())

    def _with_natives_replaced(self, natives: list):
        if self._cached is not None:
            return self._cached._with_natives_replaced(natives)
        else:
            tensors = [t._with_natives_replaced(natives) for t in self._tensors]
            return TensorStack(tensors, self.stack_dim)

    def _expand(self):
        if self.requires_broadcast:
            for t in self._tensors:
                t._expand()
        self._cache()

    @property
    def is_cached(self):
        return self._cached is not None

    def _simplify(self):
        if self.is_cached:
            return self._cached
        else:
            return self


def tensor(data: Tensor or Shape or tuple or list or numbers.Number,
           *shape: Shape,
           convert: bool = True,
           default_list_dim=channel('vector')) -> Tensor:  # TODO assume convert_unsupported, add convert_external=False for constants
    """
    Create a Tensor from the specified `data`.
    If `convert=True`, converts `data` to the preferred format of the default backend.

    `data` must be one of the following:
    
    * Number: returns a dimensionless Tensor.
    * Native tensor such as NumPy array, TensorFlow tensor or PyTorch tensor.
    * `tuple` or `list` of numbers: backs the Tensor with native tensor.
    * `tuple` or `list` of non-numbers: creates tensors for the items and stacks them.
    * Tensor: renames dimensions and dimension types if `names` is specified. Converts all internal native values of the tensor if `convert=True`.
    * Shape: creates a 1D tensor listing the dimension sizes.
    
    While specifying `names` is optional in some cases, it is recommended to always specify them.
    
    Dimension types are always inferred from the dimension names if specified.

    Implementations:

    * NumPy: [`numpy.array`](https://numpy.org/doc/stable/reference/generated/numpy.array.html)
    * PyTorch: [`torch.tensor`](https://pytorch.org/docs/stable/generated/torch.tensor.html), [`torch.from_numpy`](https://pytorch.org/docs/stable/generated/torch.from_numpy.html)
    * TensorFlow: [`tf.convert_to_tensor`](https://www.tensorflow.org/api_docs/python/tf/convert_to_tensor)
    * Jax: [`jax.numpy.array`](https://jax.readthedocs.io/en/latest/_autosummary/jax.numpy.array.html)

    See Also:
        `phi.math.wrap()` which uses `convert=False`, `layout()`.

    Args:
        data: native tensor, scalar, sequence, Shape or Tensor
        shape: Ordered dimensions and types. If sizes are defined, they will be checked against `data`.`
        convert: If True, converts the data to the native format of the current default backend.
            If False, wraps the data in a `Tensor` but keeps the given data reference if possible.

    Raises:
        AssertionError: if dimension names are not provided and cannot automatically be inferred
        ValueError: if `data` is not tensor-like

    Returns:
        Tensor containing same values as data

    Examples:
        ```python
        tensor([1, 2, 3], channel(vector='x,y,z'))
        # Out: (x=1, y=2, z=3)

        tensor([1., 2, 3], channel(vector='x,y,z'))
        # Out: (x=1.000, y=2.000, z=3.000) float64

        tensor(numpy.zeros([10, 8, 6, 2]), batch('batch'), spatial('x,y'), channel(vector='x,y'))
        # Out: (batchᵇ=10, xˢ=8, yˢ=6, vectorᶜ=x,y) float64 const 0.0

        tensor([(0, 1), (0, 2), (1, 3)], instance('particles'), channel(vector='x,y'))
        # Out: (x=0, y=1); (x=0, y=2); (x=1, y=3) (particlesⁱ=3, vectorᶜ=x,y)

        tensor(numpy.random.randn(10))
        # Out: (vectorᶜ=10) float64 -0.128 ± 1.197 (-2e+00...2e+00)
        ```
    """
    assert all(isinstance(s, Shape) for s in shape), f"Cannot create tensor because shape needs to be one or multiple Shape instances but got {shape}"
    shape = None if len(shape) == 0 else concat_shapes(*shape)
    if isinstance(data, Tensor):
        if convert:
            backend = data.default_backend
            if backend != default_backend():
                data = data._op1(lambda n: convert_(n, use_dlpack=False))
        if shape is None:
            return data
        else:
            if None in shape.sizes:
                shape = shape.with_sizes(data.shape.sizes)
            return data._with_shape_replaced(shape)
    elif isinstance(data, Shape):
        if shape is None:
            shape = channel('dims')
        else:
            assert shape.rank == 1, "Can only convert 1D shapes to Tensors"
        shape = shape.with_size(data.names)
        data = data.sizes
    elif isinstance(data, str):
        return layout(data)
    elif isinstance(data, (numbers.Number, bool)):
        assert not shape, f"Trying to create a zero-dimensional Tensor from value '{data}' but shape={shape}"
        if convert:
            data = default_backend().as_tensor(data, convert_external=True)
        return NativeTensor(data, EMPTY_SHAPE)
    if isinstance(data, (tuple, list)):
        if all(isinstance(d, (bool, int, float, complex)) for d in data):
            array = np.array(data)
            assert array.dtype != object
            data = array
        elif all(isinstance(d, str) for d in data):
            if shape:
                return layout(data, shape)
            else:
                return layout(data, channel('vector'))
        else:
            inner_shape = [] if shape is None else [shape[1:]]
            tensors = [d if isinstance(d, Tensor) else tensor(d, *inner_shape, convert=convert) for d in data]
            common_shape = merge_shapes(*[e.shape for e in tensors])
            stack_dim = default_list_dim if shape is None else shape[0].with_sizes([len(tensors)])
            assert all(stack_dim not in t.shape for t in tensors), f"Cannot stack tensors with dimension '{stack_dim}' because a tensor already has that dimension."
            elements = [CollapsedTensor(e, common_shape) if e.shape.rank < common_shape.rank else e for e in tensors]
            from ._ops import cast_same
            elements = cast_same(*elements)
            return TensorStack(elements, stack_dim)
    try:
        backend = choose_backend(data)
        if shape is None:
            assert backend.ndims(data) <= 1, "Specify dimension names for tensors with more than 1 dimension"
            shape = default_list_dim if backend.ndims(data) == 1 else EMPTY_SHAPE
            shape = shape.with_sizes(backend.staticshape(data))
        else:
            # fill in sizes or check them
            sizes = backend.staticshape(data)
            if len(sizes) != len(shape):
                raise IncompatibleShapes(f"Rank of given shape {shape} does not match data with sizes {sizes}")
            for size, s in zip(sizes, shape.sizes):
                if s is not None:
                    assert s == size, f"Given shape {shape} does not match data with sizes {sizes}. Consider leaving the sizes undefined."
            shape = shape.with_sizes(sizes, keep_item_names=True)
        if convert:
            data = convert_(data, use_dlpack=False)
        return NativeTensor(data, shape)
    except NoBackendFound:
        raise ValueError(f"{type(data)} is not supported. Only (Tensor, tuple, list, np.ndarray, native tensors) are allowed.\nCurrent backends: {BACKENDS}")


def wrap(data: Tensor or Shape or tuple or list or numbers.Number,
         *shape: Shape) -> Tensor:
    """ Short for `phi.math.tensor()` with `convert=False`. """
    return tensor(data, *shape, convert=False)  # TODO inline, simplify


def layout(objects, *shape: Shape) -> Tensor:
    """
    Wraps a Python tree in a `Tensor`, allowing elements to be accessed via dimensions.
    A python tree is a structure of nested `tuple`, `list`, `dict` and *leaf* objects where leaves can be any Python object.

    All keys of `dict` containers must be of type `str`.
    The keys are automatically assigned as item names along that dimension unless conflicting with other elements.

    Strings may also be used as containers.

    Example:
    ```python
    t = layout({'a': 'text', 'b': [0, 1]}, channel('dict,inner'))
    t.inner[1].dict['a'].native()  # returns 'e'
    ```

    See Also:
        `tensor()`, `wrap()`.

    Args:
        objects: PyTree of `list` or `tuple`.
        *shape: Tensor dimensions

    Returns:
        `Tensor`.
        Calling `Tensor.native()` on the returned tensor will return `objects`.
    """
    assert all(isinstance(s, Shape) for s in shape), f"shape needs to be one or multiple Shape instances but got {shape}"
    shape = EMPTY_SHAPE if len(shape) == 0 else concat_shapes(*shape)
    if isinstance(objects, Layout):
        assert objects.shape == shape
        return objects

    if not shape.well_defined:

        def recursive_determine_shape(native, shape: Shape):
            if not shape:
                return shape
            if isinstance(native, dict):
                assert all([isinstance(k, str) for k in native.keys()]), f"All dict keys in PyTrees must be str but got {tuple(native.keys())}"
                shape = shape.replace(shape[0], shape[0].with_size(tuple(native.keys())))
            if shape.rank == 1:
                return shape.with_sizes((len(native),))
            inner_shape = shape[1:]
            if isinstance(native, (tuple, list)):
                inner_shapes = [recursive_determine_shape(n, inner_shape) for n in native]
            elif isinstance(native, dict):
                inner_shapes = [recursive_determine_shape(n, inner_shape) for n in native.values()]
            else:
                raise ValueError(native)
            return shape_stack(shape[0], *inner_shapes)

        shape = recursive_determine_shape(objects, shape)

    return Layout(objects, shape)
    # if shape.volume == 1:
    #     objects = np.asarray(objects, dtype=object)
    #
    # if isinstance(objects, (tuple, list)):
    #     objects = np.asarray(objects, dtype=object)
    # if isinstance(objects, np.ndarray) and objects.dtype == object:
    #     return Layout(objects, shape)
    # else:
    #     assert shape.volume == 1, f"Cannot layout object of type {objects} along {shape}, a tuple, list or object array is required."


def compatible_tensor(data, compat_shape: Shape = None, compat_natives=(), convert=False):
    if isinstance(data, Tensor):
        return data
    elif isinstance(data, Shape):
        if data.spatial.rank == 1:
            return wrap(data.spatial.size)
        assert compat_shape.channel.rank == 1, "Only single-channel tensors support implicit casting from Shape to tensor"
        assert data.rank == compat_shape.channel.volume
        return wrap(data.spatial.sizes, *compat_shape.channel.with_size(data.names))
    else:
        data_type = type(data)
        backend = choose_backend(*compat_natives, data)
        try:
            data = backend.as_tensor(data, convert_external=convert)
            shape = backend.staticshape(data)
        except ValueError as e:
            raise ValueError(e)
        if len(shape) == 0:
            return NativeTensor(data, EMPTY_SHAPE)
        elif isinstance(data, (tuple, list)):  # always channel, add vector if not available
            data = backend.as_tensor(data)
        if len(shape) == compat_shape.channel_rank:
            other_tensor = wrap(data, compat_shape.channel)
            return other_tensor
        if compat_shape.channel_rank > 1 and len(shape) == 1 and 'vector' in compat_shape.channel:
            return wrap(data, compat_shape['vector'].without_sizes())
        elif len(shape) == compat_shape.rank:
            warnings.warn(f"Combining a phi.math.Tensor with a {data_type} of same shape is not invariant under shape permutations. Please convert the {data_type} to a phi.math.Tensor first. Shapes: {shape} and {compat_shape}", SyntaxWarning, stacklevel=5)
            return NativeTensor(data, compat_shape.with_sizes(shape))
        else:
            raise ValueError(f"Cannot combine tensor of shape {shape} with tensor of shape {compat_shape}")


def broadcastable_native_tensors(*tensors):
    """
    Expands and transposes the dimensions of the given tensors so that they all have the same dimension order.

    Args:
      tensors: sequence of Tensors
      *tensors: 

    Returns:
      shape, native tensors)

    """
    broadcast_shape = merge_shapes(*[t.shape for t in tensors])
    natives = [t.native(order=broadcast_shape.names) if t.rank > 0 else t.native() for t in tensors]
    return broadcast_shape, natives


def op2_native(x: Tensor, y: Tensor, native_function: Callable):
    new_shape, (native1, native2) = broadcastable_native_tensors(x, y)
    result_tensor = native_function(native1, native2)
    return NativeTensor(result_tensor, new_shape)


def custom_op2(x: Tensor or float, y: Tensor or float, l_operator, l_native_function, r_operator=None, r_native_function=None, op_name: str = 'unknown') -> Tensor:
    """
    Perform a custom operator on two tensors.
    This method first tries calling _op2() on the first tensor and if that fails, tries it on the second tensor.

    Args:
      x: Tensor or float: 
      y: Tensor or float: 
      l_operator: 
      l_native_function: 
      r_operator:  (Default value = None)
      r_native_function:  (Default value = None)
      op_name: Name of the operator function for debugging purposes. Leading 'r' will be added for the operand-reversed version.

    Returns:
        `Tensor`
    """
    x = wrap(x)
    y = wrap(y)
    result = x._op2(y, l_operator, l_native_function, op_name, op_name)
    if result is NotImplemented:
        result = y._op2(x, r_operator or l_operator, r_native_function or l_native_function, f'r{op_name}', op_name)
        if result is NotImplemented:
            raise NotImplementedError(f"Operation not supported between {type(x)} and {type(y)}")
    return result


def disassemble_tensors(obj: Tensor or Tuple[Tensor, ...] or List[Tensor], expand: bool) -> tuple:
    """
    Args:
        obj: Tuple or list of Tensors.
        expand: Whether to add collapsed dimensions to the native tensors.

    Returns:
        natives: tuple of native tensors
        shapes: tuple of Shapes encoding the tensor dimensions including collapsed dims.
        native_dims: tuple of Shapes representing the dimensions of the natives in the correct order.
    """
    assert isinstance(obj, (Tensor, tuple, list)), f"jit-compiled function returned {type(obj)} but must return either a 'phi.math.Tensor' or tuple/list of tensors."
    if isinstance(obj, Tensor):
        if expand or isinstance(obj, TensorStack):
            obj._expand()
        if isinstance(obj, CollapsedTensor) and obj._inner is not None:
            native_dims = obj._inner.shape
        else:
            native_dims = EMPTY_SHAPE
        return obj._natives(), obj.shape, native_dims
    else:
        assert isinstance(obj, (tuple, list))
        dis = [disassemble_tensors(t, expand=expand) for t in obj]
        return sum([i[0] for i in dis], ()), tuple(i[1] for i in dis), tuple(i[2] for i in dis)


def assemble_tensors(natives: tuple, shapes: Shape or Tuple[Shape], native_dims: Tuple[Shape, ...] or None):
    natives = list(natives)
    if isinstance(shapes, Shape):
        return _assemble_pop(natives, shapes, native_dims)
    else:
        return [_assemble_pop(natives, shape, None if native_dims is None else native_dims[i]) for i, shape in enumerate(shapes)]


def _assemble_pop(natives: list, shape: Shape, native_dims: Shape or None):
    if shape.is_uniform:
        native = natives.pop(0)
        ndim = choose_backend(native).ndims(native)
        if ndim != shape.rank:
            if ndim == 0 and shape.rank > 0:
                inner = NativeTensor(native, EMPTY_SHAPE)
                return CollapsedTensor(inner, shape)
            else:
                assert native_dims is not None, "Cannot restore CollapsedTensor from native and shape when native_dims are not specified."
                inner = NativeTensor(native, native_dims)
                return CollapsedTensor(inner, shape)
        return NativeTensor(native, shape)
    else:
        s2 = shape.shape.without('dims')
        if len(s2) > 1:
            raise NotImplementedError('More than one non-uniform dimension not supported.')
        shapes = shape.unstack(s2.name)
        tensors = [NativeTensor(natives.pop(0), s) for s in shapes]
        return TensorStack(tensors, s2)






MISSING_TENSOR = 'missing'
NATIVE_TENSOR = 'native'


def disassemble_tree(obj: PhiTreeNodeType) -> Tuple[PhiTreeNodeType, List[Tensor]]:
    """
    Splits a nested structure of Tensors into the structure without the tensors and an ordered list of tensors.
    Native tensors will be wrapped in phi.math.Tensors with default dimension names and dimension types `None`.

    See Also:
        `assemble_tree()`

    Args:
        obj: Nested structure of `Tensor` objects.
            Nested structures include: `tuple`, `list`, `dict`, `PhiTreeNode`.

    Returns:
        empty structure: Same structure as `obj` but with the tensors replaced by `None`.
        tensors: Ordered `list` of all contained `Tensor` objects.
    """
    if obj is None:
        return MISSING_TENSOR, []
    elif isinstance(obj, Tensor):
        return None, [obj]
    elif isinstance(obj, (tuple, list)):
        keys = []
        values = []
        for item in obj:
            key, value = disassemble_tree(item)
            keys.append(key)
            values.extend(value)
        return (tuple(keys) if isinstance(obj, tuple) else keys), values
    elif isinstance(obj, dict):
        keys = {}
        values = []
        for name, item in obj.items():
            key, value = disassemble_tree(item)
            keys[name] = key
            values.extend(value)
        return keys, values
    elif isinstance(obj, PhiTreeNode):
        attributes = variable_attributes(obj)
        keys = {}
        values = []
        for attr in attributes:
            key, value = disassemble_tree(getattr(obj, attr))
            keys[attr] = key
            values.extend(value)
        return copy_with(obj, **keys), values
    else:
        try:
            backend = choose_backend(obj)
            sizes = backend.staticshape(obj)
            shape = Shape(sizes, tuple([f"dim{i}" for i in range(len(sizes))]), (None,) * len(sizes), (None,) * len(sizes))
            return NATIVE_TENSOR, [NativeTensor(obj, shape)]
        except NoBackendFound:
            return obj, []


def assemble_tree(obj: PhiTreeNodeType, values: List[Tensor]) -> PhiTreeNodeType:
    """ Reverses `disassemble_tree()` given an empty nested structure and a list of tensors. """
    if obj is MISSING_TENSOR:
        return None
    elif obj is NATIVE_TENSOR:
        value = values.pop(0)
        assert isinstance(value, NativeTensor)
        return value._native
    elif obj is None:
        value = values.pop(0)
        assert isinstance(value, Tensor)
        return value
    elif isinstance(obj, list):
        return [assemble_tree(item, values) for item in obj]
    elif isinstance(obj, tuple):
        return tuple([assemble_tree(item, values) for item in obj])
    elif isinstance(obj, dict):
        return {name: assemble_tree(val, values) for name, val in obj.items()}
    elif isinstance(obj, PhiTreeNode):
        attributes = variable_attributes(obj)
        values = {a: assemble_tree(getattr(obj, a), values) for a in attributes}
        return copy_with(obj, **values)
    else:
        return obj


def cached(t: Tensor or 'PhiTreeNode') -> Tensor or 'PhiTreeNode':
    assert isinstance(t, (Tensor, PhiTreeNode)), f"All arguments must be Tensors but got {type(t)}"
    if isinstance(t, NativeTensor):
        return t
    elif isinstance(t, CollapsedTensor):
        if t.is_cached:
            return t._cached
        if t._inner._is_tracer:
            return t
        if t.shape.is_uniform:
            native = t._inner.native(order=t.shape.names)
            multiples = [1 if name in t._inner.shape else size for size, name, *_ in t.shape._dimensions]
            backend = choose_backend(native)
            tiled = backend.tile(native, multiples)
            return NativeTensor(tiled, t.shape)
        else:
            raise NotImplementedError()
    elif isinstance(t, TensorStack):
        if t._cached is not None:
            return t._cached
        inners = cached(t._tensors)
        if t.requires_broadcast:
            return TensorStack(inners, t.stack_dim)
        else:
            natives = [t.native(order=t.shape.names) for t in inners]
            native = choose_backend(*natives).stack(natives, axis=t.shape.index(t.stack_dim.name))
            return NativeTensor(native, t.shape)
    elif isinstance(t, Layout):
        return t
    elif isinstance(t, PhiTreeNode):
        tree, tensors = disassemble_tree(t)
        tensors_ = [cached(t_) for t_ in tensors]
        return assemble_tree(tree, tensors_)
    else:
        raise AssertionError(f"Cannot cache {type(t)} {t}")


class Dict(dict):
    """
    Dictionary of `Tensor` or `PhiTreeNode` values.
    Dicts are not themselves tensors and do not have a shape.
    Use `layout()` to treat `dict` instances like tensors.

    In addition to dictionary functions, supports mathematical operators with other `Dict`s and lookup via `.key` syntax.
    `Dict` implements `PhiTreeNode` so instances can be passed to math operations like `sin`.
    """

    def __value_attrs__(self):
        return tuple(self.keys())
    
    # --- Dict[key] ---

    def __getattr__(self, key):
        try:
            return self[key]
        except KeyError as k:
            raise AttributeError(k)

    def __setattr__(self, key, value):
        self[key] = value

    def __delattr__(self, key):
        try:
            del self[key]
        except KeyError as k:
            raise AttributeError(k)
        
    # --- operators ---
    
    def __neg__(self):
        return Dict({k: -v for k, v in self.items()})
    
    def __invert__(self):
        return Dict({k: ~v for k, v in self.items()})
    
    def __abs__(self):
        return Dict({k: abs(v) for k, v in self.items()})
    
    def __round__(self, n=None):
        return Dict({k: round(v) for k, v in self.items()})

    def __add__(self, other):
        if isinstance(other, Dict):
            return Dict({key: val + other[key] for key, val in self.items()})
        else:
            return Dict({key: val + other for key, val in self.items()})

    def __radd__(self, other):
        if isinstance(other, Dict):
            return Dict({key: other[key] + val for key, val in self.items()})
        else:
            return Dict({key: other + val for key, val in self.items()})

    def __sub__(self, other):
        if isinstance(other, Dict):
            return Dict({key: val - other[key] for key, val in self.items()})
        else:
            return Dict({key: val - other for key, val in self.items()})

    def __rsub__(self, other):
        if isinstance(other, Dict):
            return Dict({key: other[key] - val for key, val in self.items()})
        else:
            return Dict({key: other - val for key, val in self.items()})

    def __mul__(self, other):
        if isinstance(other, Dict):
            return Dict({key: val * other[key] for key, val in self.items()})
        else:
            return Dict({key: val * other for key, val in self.items()})

    def __rmul__(self, other):
        if isinstance(other, Dict):
            return Dict({key: other[key] * val for key, val in self.items()})
        else:
            return Dict({key: other * val for key, val in self.items()})

    def __truediv__(self, other):
        if isinstance(other, Dict):
            return Dict({key: val / other[key] for key, val in self.items()})
        else:
            return Dict({key: val / other for key, val in self.items()})

    def __rtruediv__(self, other):
        if isinstance(other, Dict):
            return Dict({key: other[key] / val for key, val in self.items()})
        else:
            return Dict({key: other / val for key, val in self.items()})

    def __floordiv__(self, other):
        if isinstance(other, Dict):
            return Dict({key: val // other[key] for key, val in self.items()})
        else:
            return Dict({key: val // other for key, val in self.items()})

    def __rfloordiv__(self, other):
        if isinstance(other, Dict):
            return Dict({key: other[key] // val for key, val in self.items()})
        else:
            return Dict({key: other // val for key, val in self.items()})

    def __pow__(self, power, modulo=None):
        assert modulo is None
        if isinstance(power, Dict):
            return Dict({key: val ** power[key] for key, val in self.items()})
        else:
            return Dict({key: val ** power for key, val in self.items()})

    def __rpow__(self, other):
        if isinstance(other, Dict):
            return Dict({key: other[key] ** val for key, val in self.items()})
        else:
            return Dict({key: other ** val for key, val in self.items()})

    def __mod__(self, other):
        if isinstance(other, Dict):
            return Dict({key: val % other[key] for key, val in self.items()})
        else:
            return Dict({key: val % other for key, val in self.items()})

    def __rmod__(self, other):
        if isinstance(other, Dict):
            return Dict({key: other[key] % val for key, val in self.items()})
        else:
            return Dict({key: other % val for key, val in self.items()})

    def __eq__(self, other):
        if isinstance(other, Dict):
            return Dict({key: val == other[key] for key, val in self.items()})
        else:
            return Dict({key: val == other for key, val in self.items()})

    def __ne__(self, other):
        if isinstance(other, Dict):
            return Dict({key: val != other[key] for key, val in self.items()})
        else:
            return Dict({key: val != other for key, val in self.items()})

    def __lt__(self, other):
        if isinstance(other, Dict):
            return Dict({key: val < other[key] for key, val in self.items()})
        else:
            return Dict({key: val < other for key, val in self.items()})

    def __le__(self, other):
        if isinstance(other, Dict):
            return Dict({key: val <= other[key] for key, val in self.items()})
        else:
            return Dict({key: val <= other for key, val in self.items()})

    def __gt__(self, other):
        if isinstance(other, Dict):
            return Dict({key: val > other[key] for key, val in self.items()})
        else:
            return Dict({key: val > other for key, val in self.items()})

    def __ge__(self, other):
        if isinstance(other, Dict):
            return Dict({key: val >= other[key] for key, val in self.items()})
        else:
            return Dict({key: val >= other for key, val in self.items()})

    # --- overridden methods ---

    def copy(self):
        return Dict(self)


def to_dict(value: Tensor or Shape):
    """
    Returns a serializable form of a `Tensor` or `Shape`.
    The result can be written to a JSON file, for example.

    See Also:
        `from_dict()`.

    Args:
        value: `Tensor` or `Shape`

    Returns:
        Serializable Python tree of primitives
    """
    if isinstance(value, Shape):
        return value._to_dict(include_sizes=True)
    elif isinstance(value, Tensor):
        return value._to_dict()
    raise ValueError(f"Cannot convert {value} to a dict")


def from_dict(dict_: dict, convert=False):
    """
    Loads a `Tensor` or `Shape` from a serialized form.

    See Also:
        `to_dict()`.

    Args:
        dict_: Serialized tensor properties.
        convert: Whether to convert the data to the current backend format or keep it as a Numpy array.

    Returns:
        `Tensor` or `Shape`.
    """
    shape = Shape._from_dict(dict_)
    if 'data' in dict_:
        return tensor(dict_['data'], shape, convert=convert)
    else:
        return shape


@dataclass
class Color:
    name: str
    console_foreground_begin: str

    def __call__(self, obj, **kwargs):
        text = str(obj).replace(CONSOLE_END, self.console_foreground_begin)
        return f"{self.console_foreground_begin}{text}{CONSOLE_END if self.console_foreground_begin else ''}"


DEFAULT = Color("Default", '')
BLUE = Color("Blue", '\033[94m')
GREEN = Color("Green", '\033[92m')
YELLOW = Color("Yellow", '\033[93m')
GREY = Color("Grey", '\033[37m')
CONSOLE_END = '\033[0m'


@dataclass
class ColorScheme:
    value: Color
    shape: Color
    dtype: Color
    fine: Color


DEFAULT_COLORS = ColorScheme(BLUE, GREEN, YELLOW, GREY)
NO_COLORS = ColorScheme(DEFAULT, DEFAULT, DEFAULT, DEFAULT)


@dataclass
class PrintOptions:
    layout: str = 'auto'
    float_format: str = None
    threshold: int = 8
    colors: ColorScheme = None
    include_shape: bool = None
    include_dtype: bool = None

    def get_colors(self):
        if self.colors is True:
            return DEFAULT_COLORS
        elif self.colors is False:
            return NO_COLORS
        elif self.colors is not None:
            return self.colors
        else:  # None
            return DEFAULT_COLORS if check_is_printing() else NO_COLORS


def check_is_printing():
    import traceback, sys
    stack = traceback.extract_stack()
    for frame in stack:
        if "_pydevd_bundle\\pydevd_xml.py" in frame.filename:
            return False
    for frame in stack:
        if frame.line.strip().startswith('print('):
            return True
    if 'ipykernel' in sys.modules:
        return True
    return False


def format_summary(self: Tensor, options: PrintOptions) -> str:
    """
    Returns shape + dtype + content summary

    * `bool`: n / N True
    * `float`: mean ± std (min...max)
    """
    if not self.available:
        return format_tracer(self, options)
    colors = options.get_colors()
    result = []
    if self.shape if options.include_shape is None else options.include_shape:
        result.append(f"{colors.shape(self.shape)}")
    if is_unexpected_dtype(self.dtype) if options.include_dtype is None else options.include_dtype:
        result.append(f"{colors.dtype(self.dtype)}")
    try:
        if self.rank == 0:
            result.append(colors.value(self.numpy()))
        elif self.dtype.kind == bool:
            result.append(colors.value(f"{self.sum} / {self.shape.volume} True"))
        elif self.dtype.kind in (float, int):
            min_val, max_val, mean, std = [float(f) for f in [self.finite_min, self.finite_max, self.finite_mean, self.std]]
            if std == 0:
                result.append(colors.value(f"const {mean:{options.float_format or ''}}"))
            else:
                if any([abs(val) < 0.001 or abs(val) > 1000 for val in [mean, std]]):
                    result.append(colors.value(f"{mean:{options.float_format or '.2e'}} ± {std:{options.float_format or '.1e'}}"))
                else:
                    result.append(colors.value(f"{mean:{options.float_format or '.3f'}} ± {std:{options.float_format or '.3f'}}"))
                result.append(colors.fine(f"({min_val:{options.float_format or '.0e'}}...{max_val:{options.float_format or '.0e'}})"))
        elif self.dtype.kind == complex:
            result.append(colors.value(f"|...| < {abs(self).max}"))
    except BaseException as err:
        result.append(f"failed to fetch values: {err}")
    return " ".join(result)


def is_unexpected_dtype(dtype: DType):
    if dtype in [DType(bool), DType(int, 32)]:
        return False
    if dtype.kind == float and dtype.precision == get_precision():
        return False
    return True


def format_tracer(self: Tensor, options: PrintOptions) -> str:
    colors = options.get_colors()
    return f"{colors.shape(self.shape)} {colors.dtype(self.dtype)} {colors.value(f'{self.default_backend} tracer')}"


def format_full(value: Tensor, options: PrintOptions) -> str:  # multi-line content
    if not value.available:
        return format_tracer(value, options)
    import re
    colors = options.get_colors()
    dim_order = tuple(sorted(value.shape.spatial.names, reverse=True))
    lines = []
    formatter = {}
    if options.float_format:
        formatter['float_kind'] = ('{:' + options.float_format + '}').format
    with numpy.printoptions(threshold=np.inf, formatter=formatter):
        if value.shape.spatial_rank == 0:
            if options.include_shape is not None:
                lines.append(colors.shape(value.shape))
            if value.shape.rank <= 1:
                text = np.array2string(value.numpy(), separator=', ', max_line_width=np.inf)
                lines.append(' ' + re.sub('[\\[\\]]', '', text))
            else:
                text = np.array2string(value.numpy(value.shape), separator=', ', max_line_width=np.inf)
                lines.append(text)
        elif value.shape.spatial_rank == 1:
            for index_dict in value.shape.non_spatial.meshgrid(names=True):
                if value.shape.non_spatial.volume > 1:
                    lines.append(f"--- {colors.shape(', '.join(f'{name}={idx}' for name, idx in index_dict.items()))} ---")
                text = np.array2string(value[index_dict].numpy(dim_order), separator=', ', max_line_width=np.inf)
                lines.append(' ' + re.sub('[\\[\\]]', '', text))
        elif value.shape.spatial_rank == 2:
            for index_dict in value.shape.non_spatial.meshgrid(names=True):
                if value.shape.non_spatial.volume > 1:
                    lines.append(f"--- {colors.shape(', '.join(f'{name}={idx}' for name, idx in index_dict.items()))} ---")
                text = np.array2string(value[index_dict].numpy(dim_order)[::-1], separator=', ', max_line_width=np.inf)
                lines.append(' ' + re.sub('[\\[\\]]', '', re.sub('\\],', '', text)))
        else:
            raise NotImplementedError('Can only print tensors with up to 2 spatial dimensions.')
    return "\n".join(lines)


def format_row(self: Tensor, options: PrintOptions) -> str:  # all values in a single line
    """
    Including shape:  (x=5, y=4) along vector
    Without shape: (5, 4)
    Auto: don't show if 'vector' but show item names

    Args:
        self:
        options:

    Returns:

    """
    if not self.available:
        return format_tracer(self, options)
    colors = options.get_colors()
    if self.shape.rank == 1:
        content = _format_vector(self, options)
        if self.shape.name != 'vector' or self.shape.non_channel if options.include_shape is None else options.include_shape:
            content += f" along {colors.shape(f'{self.shape.name}{TYPE_ABBR[self.shape.type]}')}"
    else:
        if channel(self):
            rows = [_format_vector(self[b], options) for b in self.shape.non_channel.meshgrid()]
        else:
            rows = [_format_number(self[b].numpy(), options, self.dtype) for b in self.shape.non_channel.meshgrid()]
        content = "; ".join(rows)
        if options.include_shape is not False:
            content += " " + colors.shape(self.shape)
    if is_unexpected_dtype(self.dtype) if options.include_dtype is None else options.include_dtype:
        content += f" {colors.dtype(self.dtype)}"
    return content


def format_numpy(self: Tensor, options: PrintOptions) -> str:
    header = []
    colors = options.get_colors()
    if options.include_shape:
        header.append(colors.shape(self.shape))
    if options.include_dtype:
        header.append(colors.dtype(self.dtype))
    numpy_array = self.numpy(self.shape)
    formatter = {}
    if options.float_format:
        formatter['float_kind'] = ('{:' + options.float_format + '}').format
    with numpy.printoptions(threshold=options.threshold, formatter=formatter):
        content = colors.value(numpy_array)
    return " ".join(header) + "\n" + content if header else content


def _format_vector(self: Tensor, options: PrintOptions) -> str:
    colors = options.get_colors()
    if self.shape.rank > 1:
        from ._ops import flatten
        self = flatten(self, channel('flat'))
    if self.shape.get_item_names(0) is not None and options.include_shape is not False:
        content = ", ".join([f"{item}={_format_number(number, options, self.dtype)}" for number, item in zip(self, self.shape.get_item_names(0))])
    else:
        content = ", ".join([_format_number(num, options, self.dtype) for num in self])
    return colors.value(f"({content})")


def _format_number(num, options: PrintOptions, dtype: DType):
    if options.float_format is not None:
        return format(num, options.float_format)
    if dtype.kind in (bool, int):
        return str(num)
    if dtype.kind == float:
        return format(num, options.float_format or '.3f')
    return str(num)


def format_tensor(self: Tensor, options: PrintOptions) -> str:
    if options.layout == 'auto':
        if not self.shape:
            return format_summary(self, options)
        if self.shape.volume is not None and self.shape.volume < options.threshold:
            return format_row(self, options)
        else:
            return format_summary(self, options)
    elif options.layout == 'summary':
        return format_summary(self, options)
    elif options.layout == 'full':
        return format_full(self, options)
    elif options.layout == 'row':
        return format_row(self, options)
    elif options.layout == 'numpy':
        return format_numpy(self, options)
    else:
        raise NotImplementedError(f"Layout '{options.layout}' is not supported.")


def is_scalar(value) -> bool:
    """
    Checks whether `value` has no dimensions.

    Args:
        value: `Tensor` or Python primitive or native tensor.

    Returns:
        `bool`
    """
    if isinstance(value, Tensor):
        return value.shape.rank == 0
    elif isinstance(value, numbers.Number):
        return True
    else:
        shape = choose_backend(value).staticshape(value)
        return len(shape) == 0<|MERGE_RESOLUTION|>--- conflicted
+++ resolved
@@ -1015,43 +1015,9 @@
     @staticmethod
     def _recursive_op1(obj, shape: Shape, native_function):
         raise NotImplementedError
-<<<<<<< HEAD
         # if shape:
         #     if isinstance(obj, (tuple, list)):
         #         return type(obj)([Layout._recursive_op1(i, shape[1:], native_function) for i in obj])
-=======
-        if shape:
-            if isinstance(obj, (tuple, list)):
-                return type(obj)([Layout._recursive_op1(i, shape[1:], native_function) for i in obj])
-
-    def _tensor_reduce(self,
-                       dims: Tuple[str],
-                       dtype: type or None,
-                       native_function: Callable,
-                       collapsed_function: Callable = lambda inner_reduced, collapsed_dims_to_reduce: inner_reduced,
-                       unaffected_function: Callable = lambda value: value):
-        if all(dim not in self._shape for dim in dims):
-            return unaffected_function(self)
-        if self._shape[0].name in dims and len(dims) == 1:
-            if dtype is not None:
-                values = [dtype(i) for i in self._as_list()]
-                result = native_function(choose_backend(*values), self._obj, 0)
-            else:
-                result = native_function(choose_backend(self._as_list()), self._obj, 0)
-            return wrap(result)
-        if not self._shape.without(dims):
-            return self.__flatten__(batch('_flat'), flatten_batch=True)._tensor_reduce(('_flat',), dtype, native_function, collapsed_function, unaffected_function)
-        else:
-            raise NotImplementedError(f"Partial Layout reduction not yet supported. Shape={self._shape}, reduce={dims}")
-        # # --- inner reduce ---
-        # inner_axes = [dim for dim in dims if dim != self.stack_dim.name]
-        # red_inners = [t._tensor_reduce(inner_axes, dtype, native_function, collapsed_function, unaffected_function) for t in
-        #               self._tensors]
-        # # --- outer reduce ---
-        # if self.stack_dim.name in dims:
-        #     if any([t._is_tracer for t in red_inners]):
-        #         return sum(red_inners[1:], red_inners[0])  # TODO this may not always be the sum
->>>>>>> 2ea63530
         #     else:
         # else:
         #     return native_function(obj)

import inspect
import json
import os
import re
import shutil
import sys
import warnings
from os.path import join, isfile, isdir, abspath, expanduser, basename, split
from typing import Tuple, Union

import numpy as np

from phi import math, __version__ as phi_version
from ._field import Field
from ._field_io import read, write
from phiml.math import Shape, batch, stack, unpack_dim, wrap
from phiml.math.magic import BoundDim


typing_list = list


def _filename(simpath, name, frame):
    return join(simpath, f"{slugify(name)}_{frame:06d}.npz")


def _str(bytes_or_str):  # on Linux, os.listdir returns bytes instead of strings
    if isinstance(bytes_or_str, str):
        return bytes_or_str
    else:
        return str(bytes_or_str, 'utf-8')


def get_fieldnames(simpath) -> tuple:
    fieldnames_set = {_str(f)[:-11] for f in os.listdir(simpath) if _str(f).endswith(".npz")}
    return tuple(sorted(fieldnames_set))


def get_frames(path: str, field_name: str = None, mode=set.intersection) -> tuple:
    if field_name is not None:
        all_frames = {int(f[-10:-4]) for f in os.listdir(path) if _str(f).startswith(field_name) and _str(f).endswith(".npz")}
        return tuple(sorted(all_frames))
    else:
        fields = get_fieldnames(path)
        if not fields:
            return ()
        frames_sets = [set(get_frames(path, field)) for field in fields]
        frames = mode(*frames_sets)
        return tuple(sorted(frames))


class Scene:
    """
    Provides methods for reading and writing simulation data.

    See the format documentation at https://tum-pbs.github.io/PhiFlow/Scene_Format_Specification.html .

    All data of a `Scene` is located inside a single directory with name `sim_xxxxxx` where `xxxxxx` is the `id`.
    The data of the scene is organized into NumPy files by *name* and *frame*.

    To create a new scene, use `Scene.create()`.
    To reference an existing scene, use `Scene.at()`.
    To list all scenes within a directory, use `Scene.list()`.
    """

    def __init__(self, paths: Union[str, math.Tensor]):
        self._paths = math.wrap(paths)
        self._properties: Union[dict, None] = None

    def __getitem__(self, item):
        return Scene(self._paths[item])

    def __getattr__(self, name: str) -> BoundDim:
        return BoundDim(self, name)

    def __variable_attrs__(self) -> Tuple[str, ...]:
        return 'paths',

    def __with_attrs__(self, **attrs):
        if 'paths' in attrs:
            return Scene(attrs['paths'])
        else:
            return Scene(self._paths)

    @property
    def shape(self):
        return self._paths.shape

    @property
    def is_batch(self):
        return self._paths.rank > 0

    @property
    def path(self) -> str:
        """
        Relative path of the scene directory.
        This property only exists for single scenes, not scene batches.
        """
        assert not self.is_batch, "Scene.path is not defined for scene batches."
        return self._paths.native()

    @property
    def paths(self) -> math.Tensor:
        return self._paths

    @staticmethod
    def stack(*scenes: 'Scene', dim: Shape = batch('batch')) -> 'Scene':
        return Scene(math.stack([s._paths for s in scenes], dim))

    @staticmethod
    def create(parent_directory: str,
               shape: math.Shape = math.EMPTY_SHAPE,
               name='sim',
               copy_calling_script=True,
               **dimensions) -> 'Scene':
        """
        Creates a new `Scene` or a batch of new scenes inside `parent_directory`.

        See Also:
            `Scene.at()`, `Scene.list()`.

        Args:
            parent_directory: Directory to hold the new `Scene`. If it doesn't exist, it will be created.
            shape: Determines number of scenes to create. Multiple scenes will be represented by a `Scene` with `is_batch=True`.
            name: Name of the directory (excluding index). Default is `'sim'`.
            copy_calling_script: Whether to copy the Python file that invoked this method into the `src` folder of all created scenes.
                See `Scene.copy_calling_script()`.
            dimensions: Additional batch dimensions

        Returns:
            Single `Scene` object representing the new scene(s).
        """
        shape = shape & math.batch(**dimensions)
        parent_directory = expanduser(parent_directory)
        abs_dir = abspath(parent_directory)
        if not isdir(abs_dir):
            os.makedirs(abs_dir)
            next_id = 0
        else:
            indices = [int(f[len(name)+1:]) for f in os.listdir(abs_dir) if f.startswith(f"{name}_")]
            next_id = max([-1] + indices) + 1
        ids = unpack_dim(wrap(tuple(range(next_id, next_id + shape.volume))), 'vector', shape)
        paths = math.map(lambda id_: join(parent_directory, f"{name}_{id_:06d}"), ids)
        scene = Scene(paths)
        scene.mkdir()
        if copy_calling_script:
            try:
                scene.copy_calling_script()
            except IOError as err:
                warnings.warn(f"Failed to copy calling script to scene during Scene.create(): {err}", RuntimeWarning)
        return scene

    @staticmethod
    def list(parent_directory: str,
             name='sim',
             include_other: bool = False,
             dim: Union[Shape, None] = None) -> Union['Scene', tuple]:
        """
        Lists all scenes inside the given directory.

        See Also:
            `Scene.at()`, `Scene.create()`.

        Args:
            parent_directory: Directory that contains scene folders.
            name: Name of the directory (excluding index). Default is `'sim'`.
            include_other: Whether folders that do not match the scene format should also be treated as scenes.
            dim: Stack dimension. If None, returns tuple of `Scene` objects. Otherwise, returns a scene batch with this dimension.

        Returns:
            `tuple` of scenes.
        """
        parent_directory = expanduser(parent_directory)
        abs_dir = abspath(parent_directory)
        if not isdir(abs_dir):
            return ()
        names = [sim for sim in os.listdir(abs_dir) if sim.startswith(f"{name}_") or (include_other and isdir(join(abs_dir, sim)))]
        names = list(sorted(names))
        if dim is None:
            return tuple(Scene(join(parent_directory, n)) for n in names)
        else:
            paths = math.wrap([join(parent_directory, n) for n in names], dim)
            return Scene(paths)

    @staticmethod
    def at(directory: Union[str, tuple, typing_list, math.Tensor, 'Scene'], id: Union[int, math.Tensor, None] = None) -> 'Scene':
        """
        Creates a `Scene` for an existing directory.

        See Also:
            `Scene.create()`, `Scene.list()`.

        Args:
            directory: Either directory containing scene folder if `id` is given, or scene path if `id=None`.
            id: (Optional) Scene `id`, will be determined from `directory` if not specified.

        Returns:
            `Scene` object for existing scene.
        """
        if isinstance(directory, Scene):
            assert id is None, f"Got id={id} but directory is already a Scene."
            return directory
        if isinstance(directory, (tuple, list)):
            directory = math.wrap(directory, batch('scenes'))
        directory = math.wrap(math.map(lambda d: expanduser(d), directory))
        if isinstance(id, int) and id < 0:
            assert directory.shape.volume == 1
            scenes = Scene.list(directory.native())
            assert len(scenes) >= -id, f"Failed to get scene {id} at {directory}. {len(scenes)} scenes available in that directory."
            return scenes[id]
        if id is None:
            paths = wrap(directory)
        else:
            id = math.wrap(id)
            paths = wrap(math.map(lambda d, i: join(d, f"sim_{i:06d}"), directory, id))
        # test all exist
        for path in math.flatten(wrap(paths), flatten_batch=True):
            if not isdir(path):
                raise IOError(f"There is no scene at '{path}'")
        return Scene(paths)

    def subpath(self, name: str, create=False, create_parent=False) -> Union[str, tuple]:
        """
        Resolves the relative path `name` with this `Scene` as the root folder.

        Args:
            name: Relative path with this `Scene` as the root folder.
            create: Whether to create a directory of that name.
            create_parent: Whether to create the parent directory.

        Returns:
            Relative path including the path to this `Scene`.
            In batch mode, returns a `tuple`, else a `str`.
        """
        def single_subpath(path):
            path = join(path, name)
            if create_parent and not isdir(os.path.dirname(path)):
                os.makedirs(os.path.dirname(path))
            if create and not isdir(path):
                os.mkdir(path)
            return path

<<<<<<< HEAD
        result = wrap(math.map(single_subpath, self._paths))
        if result.rank == 0:
            return result.native()
        else:
            return result
=======
        result = math.map(single_subpath, self._paths)
        return result
>>>>>>> c4cec7ba

    def _init_properties(self):
        if self._properties is not None:
            return

        def read_json(path: str) -> dict:
            json_file = join(path, "description.json")
            if isfile(json_file):
                with open(json_file) as stream:
                    props = json.load(stream)
                if '__tensors__' in props:
                    for key in props['__tensors__']:
                        props[key] = math.from_dict(props[key])
                return props
            else:
                return {}

        if self._paths.shape.volume == 1:
            self._properties = read_json(self._paths.native())
        else:
            self._properties = {}
            dicts = [read_json(p) for p in self._paths]
            keys = set(sum([tuple(d.keys()) for d in dicts], ()))
            for key in keys:
                assert all(key in d for d in dicts), f"Failed to create batched Scene because property '{key}' is present in some scenes but not all."
                if all([math.all(d[key] == dicts[0][key]) for d in dicts]):
                    self._properties[key] = dicts[0][key]
                else:
                    self._properties[key] = stack([d[key] for d in dicts], self._paths.shape)
        if '__tensors__' in self._properties:
            del self._properties['__tensors__']

    def exist_properties(self):
        """
        Checks whether the file `description.json` exists or has existed.
        """
        if self._properties is not None:
            return True  # must have been written or read
        else:
            json_file = join(next(iter(math.flatten(self._paths, flatten_batch=True))), "description.json")
            return isfile(json_file)

    def exists_config(self):
        """ Tests if the configuration file *description.json* exists. In batch mode, tests if any configuration exists. """
        if isinstance(self.path, str):
            return isfile(join(self.path, "description.json"))
        else:
            return any(isfile(join(p, "description.json")) for p in self.path)

    @property
    def properties(self):
        self._init_properties()
        return self._properties

    @properties.setter
    def properties(self, dict):
        self._properties = dict
        with open(join(self.path, "description.json"), "w") as out:
            json.dump(self._properties, out, indent=2)

    def put_property(self, key, value):
        """ See `Scene.put_properties()`. """
        self._init_properties()
        self._properties[key] = value
        self._write_properties()

    def put_properties(self, update: dict = None, **kw_updates):
        """
        Updates the properties dictionary and stores it in `description.json` of all scene folders.

        Args:
            update: new values, must be JSON serializable.
            kw_updates: additional update as keyword arguments. This overrides `update`.
        """
        self._init_properties()
        if update:
            self._properties.update(update)
        self._properties.update(kw_updates)
        for key, value in self._properties.items():
            if isinstance(value, (np.int64, np.int32)):
                value = int(value)
            elif isinstance(value, (np.float16, np.float32, np.float64, np.float16)) or (hasattr(np, 'float128') and isinstance(value, np.float128)):
                value = float(value)
            self._properties[key] = value
        self._write_properties()

    def _get_properties(self, index: dict):
        result = dict(self._properties)
        tensor_names = []
        for key, value in self._properties.items():
            if isinstance(value, math.Tensor):
                value = value[index]
                if value.rank == 0:
                    value = value.dtype.kind(value)
                else:
                    value = math.to_dict(value)
                    tensor_names.append(key)
                result[key] = value
        if tensor_names:
            result['__tensors__'] = tuple(tensor_names)
        return result

    def _write_properties(self):
        for instance in self.paths.shape.meshgrid():
            path = self.paths[instance].native()
            instance_properties = self._get_properties(instance)
            with open(join(path, "description.json"), "w") as out:
                json.dump(instance_properties, out, indent=2)

    def write(self, data: dict = None, frame=0, **kw_data):
        """
        Writes fields to this scene.
        One NumPy file will be created for each `phi.field.Field`

        See Also:
            `Scene.read()`.

        Args:
            data: `dict` mapping field names to `Field` objects that can be written using `phi.field.write()`.
            kw_data: Additional data, overrides elements in `data`.
            frame: Frame number.
        """
        data = dict(data) if data else {}
        data.update(kw_data)
        for name, field in data.items():
            self.write_field(field, name, frame)

    def write_field(self, field: Field, name: str, frame: int):
        """
        Write a `Field` to a file.
        The filenames are created from the provided names and the frame index in accordance with the
        scene format specification at https://tum-pbs.github.io/PhiFlow/Scene_Format_Specification.html .

        Args:
            field: single field or structure of Fields to save.
            name: Base file name.
            frame: Frame number as `int`, typically time step index.
        """
        if not isinstance(field, Field):
            raise ValueError(f"Only Field instances can be saved but got {field}")
        name = _slugify_filename(name)
        files = wrap(math.map(lambda dir_: _filename(dir_, name, frame), self._paths))
        write(field, files)

    def read_field(self, name: str, frame: int, convert_to_backend=True) -> Field:
        """
        Reads a single `Field` from files contained in this `Scene` (batch).

        Args:
            name: Base file name.
            frame: Frame number as `int`, typically time step index.
            convert_to_backend: Whether to convert the read data to the data format of the default backend, e.g. TensorFlow tensors.

        Returns:
            `Field`
        """
        name = _slugify_filename(name)
        files = math.map(lambda dir_: _filename(dir_, name, frame), self._paths)
        return read(files, convert_to_backend=convert_to_backend)

    read_array = read_field

    def read(self, *names: str, frame=0, convert_to_backend=True):
        """
        Reads one or multiple fields from disc.

        See Also:
            `Scene.write()`.

        Args:
            names: Single field name or sequence of field names.
            frame: Frame number.
            convert_to_backend: Whether to convert the read data to the data format of the default backend, e.g. TensorFlow tensors.

        Returns:
            Single `phi.field.Field` or sequence of fields, depending on the type of `names`.
        """
        if len(names) == 1 and isinstance(names[0], (tuple, list)):
            names = names[0]
        result = [self.read_array(name, frame, convert_to_backend) for name in names]
        return result[0] if len(names) == 1 else result

    @property
    def fieldnames(self) -> tuple:
        """ Determines all field names present in this `Scene`, independent of frame. """
        return get_fieldnames(self.path)

    @property
    def frames(self):
        """ Determines all frame numbers present in this `Scene`, independent of field names. See `Scene.complete_frames`. """
        return get_frames(self.path, mode=set.union)

    @property
    def complete_frames(self):
        """
        Determines all frame number for which all existing fields are available.
        If there are multiple fields stored within this scene, a frame is considered complete only if an entry exists for all fields.

        See Also:
            `Scene.frames`
        """
        return get_frames(self.path, mode=set.intersection)

    def __repr__(self):
        return f"{self.paths:no-dtype}"

    def __eq__(self, other):
        return isinstance(other, Scene) and (other._paths == self._paths).all

    def copy_calling_script(self, full_trace=False, include_context_information=True):
        """
        Copies the Python file that called this method into the `src` folder of this `Scene`.

        In batch mode, the script is copied to all scenes.

        Args:
            full_trace: Whether to include scripts that indirectly called this method.
            include_context_information: If True, writes the phiflow version and `sys.argv` into `context.json`.
        """
        script_paths = [frame.filename for frame in inspect.stack()]
        script_paths = list(filter(lambda path: not _is_phi_file(path), script_paths))
        script_paths = set(script_paths) if full_trace else [script_paths[0]]
        self.subpath('src', create=True)
        for script_path in script_paths:
            if script_path.endswith('.py'):
                self.copy_src(script_path, only_external=False)
            elif 'ipython' in script_path:
                from IPython import get_ipython
                cells = get_ipython().user_ns['In']
                blocks = [f"#%% In[{i}]\n{cell}" for i, cell in enumerate(cells)]
                text = "\n\n".join(blocks)
                self.copy_src_text('ipython.py', text)
        if include_context_information:
            for path in math.flatten(self._paths, flatten_batch=True):
                with open(join(path, 'src', 'context.json'), 'w') as context_file:
                    json.dump({
                        'phi_version': phi_version,
                        'argv': sys.argv
                    }, context_file)

    def copy_src(self, script_path, only_external=True):
        for path in math.flatten(self._paths, flatten_batch=True):
            if not only_external or not _is_phi_file(script_path):
                shutil.copy(script_path, join(path, 'src', basename(script_path)))

    def copy_src_text(self, filename, text):
        for path in math.flatten(self._paths, flatten_batch=True):
            target = join(path, 'src', filename)
            with open(target, "w") as file:
                file.writelines(text)

    def mkdir(self):
        for path in math.flatten(self._paths, flatten_batch=True):
            isdir(path) or os.mkdir(path)

    def remove(self):
        """ Deletes the scene directory and all contained files. """
        for p in math.flatten(self._paths, flatten_batch=True):
            p = abspath(p)
            if isdir(p):
                shutil.rmtree(p)

    def rename(self, name: str):
        """ Deletes the scene directory and all contained files. """
        for p in math.flatten(self._paths, flatten_batch=True):
            p = abspath(p)
            if isdir(p):
                new_path = os.path.join(os.path.dirname(p), name)
                print(f"Renaming {p} to {new_path}")
                shutil.move(p, new_path)


def _slugify_filename(struct_name):
    struct_name = struct_name.replace('._', '.').replace('.', '_')
    if struct_name.startswith('_'):
        struct_name = struct_name[1:]
    return struct_name


def slugify(value):
    """
    Normalizes string, converts to lowercase, removes non-alpha characters,
    and converts spaces to hyphens.
    """
    for greek_letter, name in greek.items():
        value = value.replace(greek_letter, name)
    value = re.sub('[^\\w\\s-]', '', value).strip().lower()
    value = re.sub('[-\\s]+', '-', value)
    return value


greek = {
    u'Α': 'Alpha',      u'α': 'alpha',
    u'Β': 'Beta',       u'β': 'beta',
    u'Γ': 'Gamma',      u'γ': 'gamma',
    u'Δ': 'Delta',      u'δ': 'delta',
    u'Ε': 'Epsilon',    u'ε': 'epsilon',
    u'Ζ': 'Zeta',       u'ζ': 'zeta',
    u'Η': 'Eta',        u'η': 'eta',
    u'Θ': 'Theta',      u'θ': 'theta',
    u'Ι': 'Iota',       u'ι': 'iota',
    u'Κ': 'Kappa',      u'κ': 'kappa',
    u'Λ': 'Lambda',     u'λ': 'lambda',
    u'Μ': 'Mu',         u'μ': 'mu',
    u'Ν': 'Nu',         u'ν': 'nu',
    u'Ξ': 'Xi',         u'ξ': 'xi',
    u'Ο': 'Omicron',    u'ο': 'omicron',
    u'Π': 'Pi',         u'π': 'pi',
    u'Ρ': 'Rho',        u'ρ': 'rho',
    u'Σ': 'Sigma',      u'σ': 'sigma',
    u'Τ': 'Tau',        u'τ': 'tau',
    u'Υ': 'Upsilon',    u'υ': 'upsilon',
    u'Φ': 'Phi',        u'φ': 'phi',
    u'Χ': 'Chi',        u'χ': 'chi',
    u'Ψ': 'Psi',        u'ψ': 'psi',
    u'Ω': 'Omega',      u'ω': 'omega',
}


def _is_phi_file(path):
    path, name = split(path)
    if name == 'phi':
        return True
    elif path == '' or name == '':
        return False
    else:
        return _is_phi_file(path)<|MERGE_RESOLUTION|>--- conflicted
+++ resolved
@@ -240,16 +240,8 @@
                 os.mkdir(path)
             return path
 
-<<<<<<< HEAD
-        result = wrap(math.map(single_subpath, self._paths))
-        if result.rank == 0:
-            return result.native()
-        else:
-            return result
-=======
         result = math.map(single_subpath, self._paths)
         return result
->>>>>>> c4cec7ba
 
     def _init_properties(self):
         if self._properties is not None:

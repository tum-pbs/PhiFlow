--- conflicted
+++ resolved
@@ -60,21 +60,13 @@
         return "Fluid[density: %s, velocity: %s]" % (self.density, self.velocity)
 
 
-<<<<<<< HEAD
-def create_smoke(domain, density=0.0, velocity=0.0, buoyancy_factor=0.0):
-=======
 def create_smoke(domain, density=0.0, velocity=0.0, buoyancy_factor=0.1):
->>>>>>> 25334ee2
     velocity_field = StaggeredGrid.sample(velocity, domain, name='velocity')
     velocity_physics = IncompressibleVFlow(domain.boundaries)
     density_field = CenteredGrid.sample(density, domain, name='density')
     density_physics = [Drift(), FieldPhysics('density')]
     buoyancy_state = FieldEffect(None, targets='velocity')
-<<<<<<< HEAD
-    buoyancy_physics = _ComputeBuoyancy('density', buoyancy_factor)
-=======
     buoyancy_physics = ProportionalGForce('density', -buoyancy_factor)
->>>>>>> 25334ee2
     return (velocity_field, density_field, buoyancy_state), (velocity_physics, density_physics, buoyancy_physics)
 
 
@@ -116,12 +108,6 @@
         divergent_velocity = velocity
         # --- Pressure solve ---
         if self.make_output_divfree:
-<<<<<<< HEAD
-            velocity, fluid.solve_info = divergence_free(velocity, fluid.domain, obstacles, pressure_solver=self.pressure_solver, return_info=True)
-        fluid.solve_info['advected_velocity'] = advected_velocity
-        fluid.solve_info['divergent_velocity'] = divergent_velocity
-        return fluid.copied_with(density=density, velocity=velocity, age=fluid.age + dt)
-=======
             velocity, solve_info = divergence_free(velocity, fluid.domain, obstacles, pressure_solver=self.pressure_solver, return_info=True)
         solve_info['advected_velocity'] = advected_velocity
         solve_info['divergent_velocity'] = divergent_velocity
@@ -144,25 +130,6 @@
             velocity = effect_applied(effect, velocity, dt)
         velocity, _solve_info = divergence_free(velocity, Domain(velocity.resolution, self.boundaries, velocity.box), obstacles, pressure_solver=self.pressure_solver, return_info=True)
         return velocity.copied_with(age=velocity.age + dt)
->>>>>>> 25334ee2
-
-
-class IncompressibleVFlow(Physics):
-
-    def __init__(self, boundaries, pressure_solver=None):
-        Physics.__init__(self, dependencies=[
-            StateDependency('obstacles', 'obstacle'),
-            StateDependency('velocity_effects', 'velocity_effect', blocking=True),
-        ])
-        self.boundaries =  boundaries
-        self.pressure_solver = pressure_solver
-
-    def step(self, velocity, dt=1.0, obstacles=(), velocity_effects=()):
-        velocity = advect.semi_lagrangian(velocity, velocity, dt=dt)
-        for effect in velocity_effects:  # this is where buoyancy is applied
-            velocity = effect_applied(effect, velocity, dt)
-        velocity, _solve_info = divergence_free(velocity, Domain(velocity.resolution, self.boundaries, velocity.box), obstacles, pressure_solver=self.pressure_solver, return_info=True)
-        return velocity.copied_with(age=velocity.age + dt)
 
 
 INCOMPRESSIBLE_FLOW = IncompressibleFlow()
@@ -177,13 +144,8 @@
 The fields will then be advected with the velocity field each time step.
     """
 
-<<<<<<< HEAD
-    def __init__(self, use_updated_velocity=False, conserve=True):
-        Physics.__init__(self, dependencies=[StateDependency('velocity', 'velocity', single_state=True, blocking=use_updated_velocity)])
-=======
     def __init__(self, use_updated_velocity=False, conserve=True, velocity_field_name='velocity'):
         Physics.__init__(self, dependencies=[StateDependency('velocity', velocity_field_name, single_state=True, blocking=use_updated_velocity)])
->>>>>>> 25334ee2
         self.conserve = conserve
 
     def step(self, field, dt=1.0, velocity=None):
@@ -210,25 +172,11 @@
     return result
 
 
-<<<<<<< HEAD
-def create_buoyancy(source, target='velocity', factor=0.1):
-    assert isinstance(source, six.string_types)
-    assert isinstance(target, six.string_types)
-    return {
-        'state': FieldEffect(None, targets=target),
-        'physics': _ComputeBuoyancy(source, factor)
-    }
-
-
-class _ComputeBuoyancy(Physics):
-
-=======
 class ProportionalGForce(Physics):
     """
 Computes a force field proportional to the scalar `source` field that points in the direction of gravity.
 A ProportionalGForce object must be accompanied by a FieldEffect state object.
     """
->>>>>>> 25334ee2
     def __init__(self, source, factor):
         Physics.__init__(self, dependencies=[
             StateDependency('source_field', source, single_state=True, blocking=True),
@@ -238,11 +186,7 @@
 
     def step(self, effect, dt=1.0, source_field=None, gravity=Gravity()):
         gravity = gravity_tensor(gravity, source_field.rank)
-<<<<<<< HEAD
-        return effect.copied_with(field=source_field * -gravity * self.factor)
-=======
         return effect.copied_with(field=source_field * gravity * self.factor)
->>>>>>> 25334ee2
 
 
 def _is_div_free(velocity, is_div_free):

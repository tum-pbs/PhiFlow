"""
Functions to simulate diffusion processes on `phi.field.Field` objects.
"""
from phi import math
from phi.field import Grid, Field, laplace, solve_linear, jit_compile_linear
from phi.field._field import FieldType
from phi.field._grid import GridType
<<<<<<< HEAD
from phi.field.numerical import Scheme
from phi.math import copy_with
=======
from phi.math import copy_with, shape
>>>>>>> 3f5ddb6f


def explicit(field: FieldType,
             diffusivity: float or math.Tensor or Field,
             dt: float or math.Tensor,
             substeps: int = 1) -> FieldType:
    """
    Simulate a finite-time diffusion process of the form dF/dt = α · ΔF on a given `Field` FieldType with diffusion coefficient α.

    If `field` is periodic (set via `extrapolation='periodic'`), diffusion may be simulated in Fourier space.
    Otherwise, finite differencing is used to approximate the

    Args:
        field: CenteredGrid, StaggeredGrid or ConstantField
        diffusivity: Diffusion per time. `diffusion_amount = diffusivity * dt`
            Can be a number, `phi.math.Tensor` or `phi.field.Field`.
            If a channel dimension is present, it will be interpreted as non-isotropic diffusion.
        dt: Time interval. `diffusion_amount = diffusivity * dt`
        substeps: number of iterations to use (Default value = 1)

    Returns:
        Diffused field of same type as `field`.
    """
    amount = diffusivity * dt / substeps
    if isinstance(amount, Field):
        amount = amount.at(field)
    ext = field.extrapolation
    for i in range(substeps):
        delta = laplace(field, weights=amount) if 'vector' in shape(amount) else amount * laplace(field)
        field = (field + delta.with_extrapolation(ext)).with_extrapolation(ext)
    return field


def implicit(field: FieldType,
             diffusivity: float or math.Tensor or Field,
             dt: float or math.Tensor,
             order: int = 1,
             solve=math.Solve('CG', 1e-5, 0)) -> FieldType:
    """
    Diffusion by solving a linear system of equations.

    Args:
        order: Order of method, 1=first order. This translates to `substeps` for the explicit sharpening.
        field: `phi.field.Field` to diffuse.
        diffusivity: Diffusion per time. `diffusion_amount = diffusivity * dt`
        dt: Time interval. `diffusion_amount = diffusivity * dt`
        solve:

    Returns:
        Diffused field of same type as `field`.
    """
    @jit_compile_linear
    def sharpen(x):
        return explicit(x, diffusivity, -dt, substeps=order)

    if not solve.x0:
        solve = copy_with(solve, x0=field)
    return solve_linear(sharpen, y=field, solve=solve)


def finite_difference(grid: Grid,
                      diffusivity: float or math.Tensor or Field,
                      dt: float or math.Tensor,
                      scheme: Scheme = Scheme(2)) -> FieldType:

    """
    Diffusion by using a finite difference scheme.
    In contrast to `explicit` and `implicit` accuracy can be increased by using stencils of higher-order rather than calculating substeps.
    This is controlled by the `scheme` passed.

    Args:
        grid: CenteredGrid or StaggeredGrid
        diffusivity: Diffusion per time. `diffusion_amount = diffusivity * dt`
        dt: Time interval. `diffusion_amount = diffusivity * dt`
        scheme: finite difference `Scheme` used for differentiation
            supported: explicit 2/4th order - implicit 6th order

    Returns:
        Diffused grid of same type as `grid`.
    """

    amount = diffusivity * dt
    if isinstance(amount, Field):
        amount = amount.at(grid)

    grid += amount * laplace(grid, scheme=scheme).with_extrapolation(grid.extrapolation)
    return grid


def fourier(field: GridType,
            diffusivity: float or math.Tensor,
            dt: float or math.Tensor) -> FieldType:
    """
    Exact diffusion of a periodic field in frequency space.

    For non-periodic fields or non-constant diffusivity, use another diffusion function such as `explicit()`.

    Args:
        field:
        diffusivity: Diffusion per time. `diffusion_amount = diffusivity * dt`
        dt: Time interval. `diffusion_amount = diffusivity * dt`

    Returns:
        Diffused field of same type as `field`.
    """
    assert isinstance(field, Grid), "Cannot diffuse field of type '%s'" % type(field)
    assert field.extrapolation == math.extrapolation.PERIODIC, "Fourier diffusion can only be applied to periodic fields."
    amount = diffusivity * dt
    k = math.fftfreq(field.resolution)
    k2 = math.vec_squared(k)
    fft_laplace = -(2 * math.PI) ** 2 * k2
    diffuse_kernel = math.exp(fft_laplace * amount)
    result_k = math.fft(field.values) * diffuse_kernel
    result_values = math.real(math.ifft(result_k))
    return field.with_values(result_values)<|MERGE_RESOLUTION|>--- conflicted
+++ resolved
@@ -5,12 +5,8 @@
 from phi.field import Grid, Field, laplace, solve_linear, jit_compile_linear
 from phi.field._field import FieldType
 from phi.field._grid import GridType
-<<<<<<< HEAD
+from phi.math import copy_with, shape
 from phi.field.numerical import Scheme
-from phi.math import copy_with
-=======
-from phi.math import copy_with, shape
->>>>>>> 3f5ddb6f
 
 
 def explicit(field: FieldType,

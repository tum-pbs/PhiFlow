import six
from .physics import State, struct, TrajectoryKey, Physics


class CollectiveState(State):

    def __init__(self, states=(), **kwargs):
        State.__init__(**struct.kwargs(locals()))

    @struct.attr()
    def states(self, states):
        if isinstance(states, tuple): return states
        if states is None: return ()
        return tuple(states)

    def __add__(self, other):
        if isinstance(other, CollectiveState):
            return CollectiveState(self.states + other.states)
        if isinstance(other, State):
            return CollectiveState(self.states + (other,))
        if isinstance(other, (tuple, list)):
            return CollectiveState(self.states + tuple(other))
        raise ValueError("Illegal operation: CollectiveState + %s" % type(other))

    __radd__ = __add__

<<<<<<< HEAD
    def all_with_tag(self, tag):
        return [s for s in self.states if tag in s.tags]

    def all_instances(self, cls):
        return [s for s in self.states if isinstance(s, cls)]

    @property
    def states(self):
        return self._states
=======
    def get_by_tag(self, tag):
        return [o for o in self.states if tag in o.tags]
>>>>>>> e2f214cf

    def __names__(self):
        return [None for state in self.states]

    def __values__(self):
        return self.states

    def state_replaced(self, old_state, new_state):
        new_states = tuple(map(lambda s: new_state if s == old_state else s, self.states))
        return self.copied_with(states=new_states)

    def with_replacement(self, new_state):
        new_states = tuple(map(lambda s: new_state if s.trajectorykey == new_state.trajectorykey else s, self._states))
        return self.copied_with(states=new_states)

    def trajectory_removed(self, trajectorykey):
        filtered_states = tuple(filter(lambda s: s.trajectorykey != trajectorykey, self.states))
        return self.copied_with(states=filtered_states)

    def __getitem__(self, item):
        if isinstance(item, State):
<<<<<<< HEAD
            return self[item.trajectorykey]
=======
            if item in self.states:
                return item
            else:
                return self[item.trajectorykey]
>>>>>>> e2f214cf
        if isinstance(item, TrajectoryKey):
            states = list(filter(lambda s: s.trajectorykey == item, self.states))
            assert len(states) == 1, 'CollectiveState[%s] returned %d states. All contents: %s' % (item, len(states), self.states)
            return states[0]
        if isinstance(item, six.string_types):
            return self.all_with_tag(item)
        if isinstance(item, (tuple, list)):
            return [self[i] for i in item]
        try:
            return self[item.trajectorykey]
        except AttributeError as e:
            pass
        raise ValueError('Illegal argument: %s' % item)

    def default_physics(self):
        phys = CollectivePhysics()
        for state in self.states:
            phys.add(state.trajectorykey, state.default_physics())
        return phys

    def __repr__(self):
        return '[' + ', '.join((str(s) for s in self.states)) + ']'

    def __len__(self):
        return len(self.states)

    def __contains__(self, item):
        if isinstance(item, State):
            return item in self.states
        if isinstance(item, TrajectoryKey):
            for state in self.states:
                if state.trajectorykey == item:
                    return True
            return False
        raise ValueError('Illegal type: %s' % type(item))


class CollectivePhysics(Physics):

    def __init__(self):
        Physics.__init__(self, {})
        self.physics = {}  # map from TrajectoryKey to Physics

    def step(self, collectivestate, dt=1.0, **dependent_states):
        assert len(dependent_states) == 0
        if len(collectivestate) == 0:
            return CollectiveState(age=collectivestate.age + dt)
        unhandled_states = list(collectivestate.states)
        next_states = []
        partial_next_collectivestate = CollectiveState(next_states, age=collectivestate.age + dt)

        for sweep in range(len(collectivestate)):
            for state in tuple(unhandled_states):
                physics = self.for_(state)
                if self._all_dependencies_fulfilled(physics.blocking_dependencies, collectivestate, partial_next_collectivestate):
                    next_state = self.substep(state, collectivestate, dt, partial_next_collectivestate=partial_next_collectivestate)
                    next_states.append(next_state)
                    unhandled_states.remove(state)
            partial_next_collectivestate = CollectiveState(next_states, age=collectivestate.age + dt)
            if len(unhandled_states) == 0:
                ordered_states = [partial_next_collectivestate[state] for state in collectivestate.states]
                return partial_next_collectivestate.copied_with(states=ordered_states)

        # Error
        errstr = 'Cyclic blocking_dependencies in simulation: %s' % unhandled_states
        for state in tuple(unhandled_states):
            physics = self.for_(state)
            state_dict = self._gather_dependencies(physics.blocking_dependencies, collectivestate, {})
            errstr += '\nState "%s" with physics "%s" depends on %s' % (state, physics, state_dict)
        raise AssertionError(errstr)

    def substep(self, state, collectivestate, dt, override_physics=None, partial_next_collectivestate=None):
        physics = self.for_(state) if override_physics is None else override_physics
        # --- gather dependencies
        dependent_states = {}
        self._gather_dependencies(physics.dependencies, collectivestate, dependent_states)
        if partial_next_collectivestate is not None:
            self._gather_dependencies(physics.blocking_dependencies, partial_next_collectivestate, dependent_states)
        # --- execute step ---
        next_state = physics.step(state, dt, **dependent_states)
        return next_state

    def _gather_dependencies(self, dependencies, collectivestate, result_dict):
<<<<<<< HEAD
        for statedependency in dependencies:
            if statedependency.trajectorykey is not None:
                matching_states = collectivestate[statedependency.trajectorykey]
            else:
                matching_states = collectivestate.all_with_tag(statedependency.tag)
            if statedependency.single_state:
                assert len(matching_states) == 1, 'Dependency %s requires 1 state but found %d' % (statedependency, len(matching_states))
                value = matching_states[0]
=======
        for name, deps in dependencies.items():
            dep_states = []
            if isinstance(deps, (tuple, list)):
                for dep in deps:
                    dep_states += list(collectivestate[dep])
>>>>>>> e2f214cf
            else:
                value = tuple(matching_states)
            result_dict[statedependency.parameter_name] = value
        return result_dict

    def _all_dependencies_fulfilled(self, dependencies, all_states, computed_states):
        state_dict = self._gather_dependencies(dependencies, all_states, {})
        for name, states in state_dict.items():
            if isinstance(states, tuple):
                for state in states:
                    if state.trajectorykey not in computed_states:
                        return False
            else:  # single state
                if states.trajectorykey not in computed_states:
                    return False
        return True

    def for_(self, state):
        return self.physics[state.trajectorykey] if state.trajectorykey in self.physics else state.default_physics()

    def add(self, trajectorykey, physics):
        self.physics[trajectorykey] = physics

    def remove(self, trajectorykey):
<<<<<<< HEAD
        if trajectorykey in self._physics:
            del self._physics[trajectorykey]
=======
        del self.physics[trajectorykey]
>>>>>>> e2f214cf
<|MERGE_RESOLUTION|>--- conflicted
+++ resolved
@@ -24,26 +24,11 @@
 
     __radd__ = __add__
 
-<<<<<<< HEAD
     def all_with_tag(self, tag):
         return [s for s in self.states if tag in s.tags]
 
     def all_instances(self, cls):
         return [s for s in self.states if isinstance(s, cls)]
-
-    @property
-    def states(self):
-        return self._states
-=======
-    def get_by_tag(self, tag):
-        return [o for o in self.states if tag in o.tags]
->>>>>>> e2f214cf
-
-    def __names__(self):
-        return [None for state in self.states]
-
-    def __values__(self):
-        return self.states
 
     def state_replaced(self, old_state, new_state):
         new_states = tuple(map(lambda s: new_state if s == old_state else s, self.states))
@@ -59,14 +44,7 @@
 
     def __getitem__(self, item):
         if isinstance(item, State):
-<<<<<<< HEAD
             return self[item.trajectorykey]
-=======
-            if item in self.states:
-                return item
-            else:
-                return self[item.trajectorykey]
->>>>>>> e2f214cf
         if isinstance(item, TrajectoryKey):
             states = list(filter(lambda s: s.trajectorykey == item, self.states))
             assert len(states) == 1, 'CollectiveState[%s] returned %d states. All contents: %s' % (item, len(states), self.states)
@@ -150,7 +128,6 @@
         return next_state
 
     def _gather_dependencies(self, dependencies, collectivestate, result_dict):
-<<<<<<< HEAD
         for statedependency in dependencies:
             if statedependency.trajectorykey is not None:
                 matching_states = collectivestate[statedependency.trajectorykey]
@@ -159,13 +136,6 @@
             if statedependency.single_state:
                 assert len(matching_states) == 1, 'Dependency %s requires 1 state but found %d' % (statedependency, len(matching_states))
                 value = matching_states[0]
-=======
-        for name, deps in dependencies.items():
-            dep_states = []
-            if isinstance(deps, (tuple, list)):
-                for dep in deps:
-                    dep_states += list(collectivestate[dep])
->>>>>>> e2f214cf
             else:
                 value = tuple(matching_states)
             result_dict[statedependency.parameter_name] = value
@@ -190,9 +160,5 @@
         self.physics[trajectorykey] = physics
 
     def remove(self, trajectorykey):
-<<<<<<< HEAD
         if trajectorykey in self._physics:
-            del self._physics[trajectorykey]
-=======
-        del self.physics[trajectorykey]
->>>>>>> e2f214cf
+            del self._physics[trajectorykey]
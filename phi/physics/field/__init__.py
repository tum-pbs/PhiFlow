--- conflicted
+++ resolved
@@ -6,13 +6,6 @@
 from .sampled import SampledField
 from .analytic import AnalyticField, SymbolicFieldBackend
 from .mask import GeometryMask, mask, union_mask
-<<<<<<< HEAD
-from .analytic import AnalyticField
-from .sampled import SampledField
-from . import advect
-from . import manta
-from .util import diffuse, data_bounds
-=======
 from .noise import Noise
 from . import advect
 from . import manta
@@ -21,5 +14,4 @@
 
 from phi import math
 
-math.DYNAMIC_BACKEND.add_backend(SymbolicFieldBackend(math.DYNAMIC_BACKEND), priority=True)
->>>>>>> 25334ee2
+math.DYNAMIC_BACKEND.add_backend(SymbolicFieldBackend(math.DYNAMIC_BACKEND), priority=True)
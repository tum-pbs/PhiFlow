import numpy as np

from phi import math, struct
from phi.physics import State
from phi.physics.field.flag import _PROPAGATOR


def _to_valid_data(data):
    if data is None:
        return None
    if isinstance(data, (tuple, list)):
        return np.array(data)  # numbers or objects
    else:
        return data


@struct.definition()
class Field(State):

    def __init__(self, data, name=None, **kwargs):
        if 'tags' not in kwargs:
            tags = [name, 'field'] if name is not None else ['field']
        State.__init__(self, **struct.kwargs(locals()))

    def with_data(self, data):
        return self.copied_with(data=data, flags=())

    @struct.variable()
    def data(self, data):
        """
        Data holds the values of this field according to the order specified by points.
        For composite fields, data holds a tuple of component fields.
            :return: n-dimensional tensor
        """
        return _to_valid_data(data)

    @struct.constant()
    def flags(self, flags):
        """
        Flags describe constants_dict of a Field such as divergence-freeness.
            :return: tuple of flags
        """
        if flags is None:
            return ()
        else:
            flags = tuple(set(flags))  # remove duplicates
            for flag in flags:
                if not flag.is_applicable(self.rank, self.component_count):
                    raise ValueError('Flag "%s" is not applicable to field %s' % (flag, self))
            return flags

    def sample_at(self, points):
        """
        Resample this field at the given points.
            :param points: tensor or rank >= 2 containing world-space vectors
            :return: tensor of shape location.shape[:-1]+[components]
        """
        raise NotImplementedError(self)

    def at(self, other_field):
        """
        Resample this field at the same points as other_field.
        The returned Field is compatible with other_field.
            :param other_field: Field
            :return: a new Field which samples all components of this field at the points of other_field
        """
        try:
<<<<<<< HEAD
            resampled = self.sample_at(other_field.points.data, collapse_dimensions=collapse_dimensions)
=======
            resampled = self.sample_at(other_field.points.data)
>>>>>>> 25334ee2
            result = other_field.copied_with(data=resampled, flags=propagate_flags_resample(self, other_field.flags, other_field.rank))
            return result
        except StaggeredSamplePoints:  # other_field is staggered
            return broadcast_at(self, other_field)

    @property
    def rank(self):
        """
        Spatial rank of the field (1 for 1D, 2 for 2D, 3 for 3D).
        Note that this does not indicate the shape of the data array.
        If the field is independent of the dimensionality, the rank property is None.
            :return: int
        """
        raise NotImplementedError(self)

    @property
    def component_count(self):
        """
        Number of components of this Field.
        The components can be sampled at the same points or at different points (like with StaggeredGrids).
            :return: int
        """
        raise NotImplementedError(self)

    def unstack(self):
        """
        Split the Field by components.
        If the field only has one component, returns a list containing itself.
            :return: tuple of Fields
        """
        raise NotImplementedError(self)

    @property
    def points(self):
        """
        Returns a Field containing all sample points of this field.
        The returned Field is compatible with this one.
        If the components of this field are sampled at different locations, this method raises StaggeredSamplePoints.
        If this field has no sample points, points is None.
            :return: vector Field
        """
        raise NotImplementedError(self)

    @property
    def has_points(self):
        try:
            return self.points is not None
        except StaggeredSamplePoints:
            return True

    def compatible(self, other_field):
        """
        Checks if two Fields have the same sample points and values are stored in the same order.
        For performance reasons, this method does not actually check every single point.
        Even if this method returns False, the sample points may still be the same.
            :param other_field:
            :return: True if both Fields have the same sample points.
        """
        raise NotImplementedError(self)

    def __mul__(self, other):
        return self.__dataop__(other, True, lambda d1, d2: d1 * d2)

    __rmul__ = __mul__

    def __div__(self, other):
        return self.__dataop__(other, True, lambda d1, d2: d1 / d2)

    __truediv__ = __div__

    def __sub__(self, other):
        return self.__dataop__(other, False, lambda d1, d2: d1 - d2)

    def __rsub__(self, other):
        return self.__dataop__(other, False, lambda d1, d2: d2 - d1)

    def __add__(self, other):
        return self.__dataop__(other, False, lambda d1, d2: d1 + d2)

    __radd__ = __add__

    def __pow__(self, power, modulo=None):
        return self.__dataop__(power, False, lambda f, p: f ** p)

    def __truediv__(self, other):
        return self.__dataop__(other, True, lambda d1, d2: d1 / d2)

    def __dataop__(self, other, linear_if_scalar, data_operator):
        if isinstance(other, Field):
            assert self.compatible(other), 'Fields are not compatible: %s and %s' % (self, other)
            flags = propagate_flags_operation(self.flags+other.flags, False, self.rank, self.component_count)
            self_data = self.data if self.has_points else self.at(other).data
            other_data = other.data if other.has_points else other.at(self).data
            backend = math.choose_backend([self_data, other_data])
            self_data_tensor = backend.as_tensor(self_data)
            other_data_tensor = backend.as_tensor(other_data)
            data = data_operator(self_data_tensor, other_data_tensor)
        else:
            flags = propagate_flags_operation(self.flags, linear_if_scalar, self.rank, self.component_count)
            data = data_operator(self.data, other)
        return self.copied_with(data=data, flags=flags)

    def default_physics(self):
        from .effect import FieldPhysics
        return FieldPhysics(self.name)


class StaggeredSamplePoints(Exception):

    def __init__(self, *args):
        Exception.__init__(self, *args)


class IncompatibleFieldTypes(Exception):
    def __init__(self, *args):
        Exception.__init__(self, *args)


def propagate_flags_resample(data_field, structure_flags, resulting_rank):
    flags = []
    for flag in data_field.flags:
        if flag.is_data_bound and \
                flag.propagates(_PROPAGATOR.RESAMPLE) and \
                flag.is_applicable(resulting_rank, data_field.component_count):
            flags.append(flag)
    for flag in structure_flags:
        if flag.is_structure_bound and \
                flag.propagates(_PROPAGATOR.RESAMPLE) and \
                flag.is_applicable(resulting_rank, data_field.component_count):
            flags.append(flag)
    return tuple(flags)


def propagate_flags_children(flags, child_rank, child_component_count):
    result = []
    for flag in flags:
        if flag.propagates(_PROPAGATOR.CHILDREN) and flag.is_applicable(child_rank, child_component_count):
            result.append(flag)
    return tuple(result)


def propagate_flags_operation(flags, is_linear, result_rank, result_components):
    result = []
    propagator = _PROPAGATOR.LINEAR_OPERATIONS if is_linear else _PROPAGATOR.ALL_OPERATIONS
    for flag in flags:
        if flag.is_data_bound and\
                flag.propagates(propagator) and\
                flag.is_applicable(result_rank, result_components):
            result.append(flag)
    return tuple(result)


def broadcast_at(field1, field2):
    if field1.component_count != field2.component_count and field1.component_count != 1:
        raise IncompatibleFieldTypes('Can only resample to staggered fields with same number of components.\n%s\n%s' % (field1, field2))
    if field1.component_count == 1:
        new_components = [field1.at(f2) for f2 in field2.unstack()]
    else:
        new_components = [f1.at(f2) for f1, f2 in zip(field1.unstack(), field2.unstack())]
    return field2.copied_with(data=tuple(new_components), flags=propagate_flags_resample(field1, field2.flags, field2.rank))<|MERGE_RESOLUTION|>--- conflicted
+++ resolved
@@ -65,11 +65,7 @@
             :return: a new Field which samples all components of this field at the points of other_field
         """
         try:
-<<<<<<< HEAD
-            resampled = self.sample_at(other_field.points.data, collapse_dimensions=collapse_dimensions)
-=======
             resampled = self.sample_at(other_field.points.data)
->>>>>>> 25334ee2
             result = other_field.copied_with(data=resampled, flags=propagate_flags_resample(self, other_field.flags, other_field.rank))
             return result
         except StaggeredSamplePoints:  # other_field is staggered

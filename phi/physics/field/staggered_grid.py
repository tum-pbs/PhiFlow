--- conflicted
+++ resolved
@@ -123,11 +123,7 @@
     def sample_at(self, points):
         return math.concat([component.sample_at(points) for component in self.data], axis=-1)
 
-<<<<<<< HEAD
-    def at(self, other_field, collapse_dimensions=True, force_optimization=False, return_self_if_compatible=False):
-=======
     def at(self, other_field):
->>>>>>> 25334ee2
         if isinstance(other_field, StaggeredGrid) and other_field.box == self.box and np.allclose(other_field.resolution, self.resolution):
             return self
         try:

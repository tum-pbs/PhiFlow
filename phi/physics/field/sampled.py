import numpy as np

from phi import struct, math
from phi.physics.domain import Domain

from .field import Field
from .grid import CenteredGrid
from .staggered_grid import StaggeredGrid, unstack_staggered_tensor
from .flag import SAMPLE_POINTS
from .util import extrapolate


@struct.definition()
class SampledField(Field):

    def __init__(self, sample_points, data=1, mode='mean', point_count=None, **kwargs):
        Field.__init__(self, **struct.kwargs(locals(), ignore=['point_count']))
        self._point_count = point_count

    def sample_at(self, points):
        raise NotImplementedError()

    def at(self, other_field):
        if isinstance(other_field, SampledField) and other_field.sample_points is self.sample_points:
            return self
        elif isinstance(other_field, (CenteredGrid, Domain)):
            return self._grid_sample(other_field.box, other_field.resolution)
        elif isinstance(other_field, StaggeredGrid):
            return self._stagger_sample(other_field.box, other_field.resolution)

        else:
            return self

    def _grid_sample(self, box, resolution):
        """
    Samples this field on a regular grid.
        :param box: physical dimensions of the grid
        :param resolution: grid resolution
        :return: CenteredGrid
        """
        sample_indices_nd = math.to_int(math.round(box.global_to_local(self.sample_points) * resolution))
        sample_indices_nd = math.minimum(math.maximum(0, sample_indices_nd), resolution - 1)  # Snap outside points to edges, otherwise scatter raises an error
        # Correct format for math.scatter
        valid_indices = _batch_indices(sample_indices_nd)
<<<<<<< HEAD
        shape = (math.shape(self.data)[0],) + tuple(resolution) + (self.data.shape[-1],)
=======
        shape = (self._batch_size,) + tuple(resolution) + (self.data.shape[-1],)
>>>>>>> 25334ee2
        scattered = math.scatter(self.sample_points, valid_indices, self.data, shape, duplicates_handling=self.mode)
        return CenteredGrid(data=scattered, box=box, extrapolation='constant', name=self.name+'_centered')

    def _stagger_sample(self, box, resolution):
        """
    Samples this field on a staggered grid.
    In addition to sampling, extrapolates the field using an occupancy mask generated from the points.
        :param box: physical dimensions of the grid
        :param resolution: grid resolution
        :return: StaggeredGrid
        """
        resolution = np.array(resolution)
        valid_indices = math.to_int(math.floor(self.sample_points))
        valid_indices = math.minimum(math.maximum(0, valid_indices), resolution - 1)
        # Correct format for math.scatter
        valid_indices = _batch_indices(valid_indices)

        active_mask = math.scatter(self.sample_points, valid_indices, 1, math.concat([[valid_indices.shape[0]], resolution, [1]], axis=-1), duplicates_handling='any')

        mask = math.pad(active_mask, [[0, 0]] + [[1, 1]] * self.rank + [[0, 0]], "constant")

        if isinstance(self.data, (int, float, np.ndarray)):
            values = math.zeros_like(self.sample_points) + self.data
        else:
            values = self.data
        
        result = []
        ones_1d = math.unstack(math.ones_like(values), axis=-1)[0]
        staggered_shape = [i + 1 for i in resolution]
        dx = box.size / resolution

        dims = range(len(resolution))
        for d in dims: 
            staggered_offset = math.stack([(0.5 * dx[i] * ones_1d if i == d else 0.0 * ones_1d) for i in dims], axis=-1)

            indices = math.to_int(math.floor(self.sample_points + staggered_offset))
            
            valid_indices = math.maximum(0, math.minimum(indices, resolution))
            valid_indices = _batch_indices(valid_indices)

            values_d = math.expand_dims(math.unstack(values, axis=-1)[d], axis=-1)
            result.append(math.scatter(self.sample_points, valid_indices, values_d, [indices.shape[0]] + staggered_shape + [1], duplicates_handling=self.mode))

            d_slice = tuple([(slice(0, -2) if i == d else slice(1,-1)) for i in dims])
            u_slice = tuple([(slice(2, None) if i == d else slice(1,-1)) for i in dims])
            active_mask = math.minimum(mask[(slice(None),) + d_slice + (slice(None),)], active_mask)
            active_mask = math.minimum(mask[(slice(None),) + u_slice + (slice(None),)], active_mask)
        
        staggered_tensor_prep = unstack_staggered_tensor(math.concat(result, axis=-1))
        grid_values = StaggeredGrid(staggered_tensor_prep)
        # Fix values at boundary of liquids (using StaggeredGrid these might not receive a value, so we replace it with a value inside the liquid)
        grid_values, _ = extrapolate(grid_values, active_mask, voxel_distance=2)
        return grid_values

    @struct.variable()
    def data(self, data):
        assert math.is_tensor(data), data
        rank = math.ndims(data)
        assert rank <= 3
        if rank < 3:
            assert rank in (0, 1)  # Scalar field / vector field
            data = math.expand_dims(data, 0, 3 - rank)
<<<<<<< HEAD
        return data
=======
        return math.to_float(data)
>>>>>>> 25334ee2
    data.override(struct.staticshape, lambda self, data: (self._batch_size, self._point_count, self.component_count) if math.ndims(self.data) > 0 else ())

    @struct.constant(default='mean')
    def mode(self, mode):
        assert mode in ('add', 'mean', 'any')
        return mode

    @struct.variable()
    def sample_points(self, sample_points):
        assert math.is_tensor(sample_points), sample_points
        assert math.ndims(sample_points) == 3, sample_points.shape
        return sample_points
    sample_points.override(struct.staticshape, lambda self, data: (self._batch_size, self._point_count, self.rank))

    @property
    def rank(self):
        return math.staticshape(self.sample_points)[-1]

    @property
    def component_count(self):
        if math.ndims(self.data) == 0:
            return 1
        return math.staticshape(self.data)[-1]

    def unstack(self):
        raise NotImplementedError()

    @property
    def points(self):
        if SAMPLE_POINTS in self.flags or self.sample_points is self.data:
            return self
        return SampledField(self.sample_points, self.sample_points, flags=[SAMPLE_POINTS])

    def mask(self):
        return self.copied_with(data=1, mode='any', flags=())

    def compatible(self, other_field):
        if not other_field.has_points:
            return True
        if isinstance(other_field, SampledField) and other_field.sample_points is self.sample_points:
            return True
        return False

    def __repr__(self):
        return '%s[%sx(%d), %dD]' % (self.__class__.__name__, self._point_count if self._point_count is not None else '?', self.component_count, self.rank)


def _batch_indices(indices):
    """
Reshapes the indices such that, aside from indices, they also contain batch number.
For example the entry (32, 40) as coordinates of batch 2 will become (2, 32, 40).
Transform shape (b, p, d) to (b, p, d+1) where batch size is b, number of particles is p and number of dimensions is d. 
    """
    batch_size = indices.shape[0]
    out_spatial_rank = len(indices.shape) - 2
    out_spatial_size = math.shape(indices)[1:-1]

    batch_range = math.DYNAMIC_BACKEND.choose_backend(indices).range(batch_size)
    batch_ids = math.reshape(batch_range, [batch_size] + [1] * out_spatial_rank)
    tile_shape = math.pad(out_spatial_size, [[1,0]], constant_values=1)
    batch_ids = math.expand_dims(math.tile(batch_ids, tile_shape), axis=-1)

    return math.concat((batch_ids, indices), axis=-1)


def _distribute_points(density, particles_per_cell=1, distribution='uniform'):
    """
Distribute points according to the distribution specified in density.
    :param density: binary tensor
    :param particles_per_cell: integer
    :param distribution: 'uniform' or 'center'
    :return: tensor of shape (batch_size, point_count, rank)
    """
    assert distribution in ('center', 'uniform')
    index_array = []
    batch_size = math.staticshape(density)[0] if math.staticshape(density)[0] is not None else 1
    
    for batch in range(batch_size):
        indices = math.where(density[batch, ..., 0] > 0)
        indices = math.to_float(indices)

        temp = []
        for _ in range(particles_per_cell):
            if distribution == 'center':
                temp.append(indices + 0.5)
            elif distribution == 'uniform':
                temp.append(indices + math.random_uniform(math.shape(indices)))
        index_array.append(math.concat(temp, axis=0))
    try:
        index_array = math.stack(index_array)
        return index_array
    except ValueError:
        raise ValueError("all arrays in the batch must have the same number of active cells.")<|MERGE_RESOLUTION|>--- conflicted
+++ resolved
@@ -42,11 +42,7 @@
         sample_indices_nd = math.minimum(math.maximum(0, sample_indices_nd), resolution - 1)  # Snap outside points to edges, otherwise scatter raises an error
         # Correct format for math.scatter
         valid_indices = _batch_indices(sample_indices_nd)
-<<<<<<< HEAD
-        shape = (math.shape(self.data)[0],) + tuple(resolution) + (self.data.shape[-1],)
-=======
         shape = (self._batch_size,) + tuple(resolution) + (self.data.shape[-1],)
->>>>>>> 25334ee2
         scattered = math.scatter(self.sample_points, valid_indices, self.data, shape, duplicates_handling=self.mode)
         return CenteredGrid(data=scattered, box=box, extrapolation='constant', name=self.name+'_centered')
 
@@ -109,11 +105,7 @@
         if rank < 3:
             assert rank in (0, 1)  # Scalar field / vector field
             data = math.expand_dims(data, 0, 3 - rank)
-<<<<<<< HEAD
-        return data
-=======
         return math.to_float(data)
->>>>>>> 25334ee2
     data.override(struct.staticshape, lambda self, data: (self._batch_size, self._point_count, self.component_count) if math.ndims(self.data) > 0 else ())
 
     @struct.constant(default='mean')

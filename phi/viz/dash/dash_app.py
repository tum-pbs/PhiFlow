--- conflicted
+++ resolved
@@ -70,16 +70,6 @@
 
     def get_field(self, name):
         data = self.app.get_field(name)
-<<<<<<< HEAD
-        tensors = struct.flatten(data)
-        minimum = min([numpy.min(tensor) for tensor in tensors])
-        maximum = max([numpy.max(tensor) for tensor in tensors])
-        if name in self.field_minmax:
-            midpoint = (self.field_minmax[name][1] + self.field_minmax[name][0])/2
-            minimum = min(minimum, self.field_minmax[name][0]*self.minmax_decay + midpoint * (1-self.minmax_decay))
-            maximum = max(maximum, self.field_minmax[name][1]*self.minmax_decay + midpoint * (1-self.minmax_decay))
-        self.field_minmax[name] = (minimum, maximum)
-=======
         if data is not None:
             tensors = struct.flatten(data)
             if tensors:
@@ -90,18 +80,13 @@
                     minimum = min(minimum, self.field_minmax[name][0]*self.minmax_decay + midpoint * (1-self.minmax_decay))
                     maximum = max(maximum, self.field_minmax[name][1]*self.minmax_decay + midpoint * (1-self.minmax_decay))
                 self.field_minmax[name] = (minimum, maximum)
->>>>>>> 25334ee2
         return data
 
     def reset_field_summary(self):
         self.field_minmax = {}
 
     def get_minmax(self, field):
-<<<<<<< HEAD
-        return self.field_minmax[field]
-=======
         if field in self.field_minmax:
             return self.field_minmax[field]
         else:
-            return 0, 0
->>>>>>> 25334ee2
+            return 0, 0
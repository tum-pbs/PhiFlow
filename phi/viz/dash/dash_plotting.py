--- conflicted
+++ resolved
@@ -7,11 +7,7 @@
 from phi import math
 from phi.physics.field import CenteredGrid, StaggeredGrid
 from phi.viz.plot import FRONT, RIGHT, TOP
-<<<<<<< HEAD
-from .colormaps import ORANGE_WHITE_BLUE, BLUE_WHITE_RED, VIRIDIS, CIVIDIS, MAGMA, INFERNO, PLASMA, TWILIGHT
-=======
 from .colormaps import COLORMAPS
->>>>>>> 25334ee2
 
 EMPTY_FIGURE = {'data': [{'z': None, 'type': 'heatmap'}]}
 
@@ -48,12 +44,6 @@
     if 0 in cm_arr[:, 0]-val:
         center = cm_arr[cm_arr[:, 0] == val][-1]
     else:
-<<<<<<< HEAD
-        zero_centered = (cm_arr[:, 0]-val)
-        row1 = cm_arr[np.argmax(zero_centered[zero_centered < 0])]  # largest value smaller than val
-        row2 = cm_arr[np.argmin(zero_centered[zero_centered > 0])]  # smallest value larger than val
-        center = row1 * (1-(val-row1[0])/(row2[0]-row1[0])) + row2 * (val-row1[0])/(row2[0]-row1[0])  # Interpolate
-=======
         offset_positions = cm_arr[:, 0] - val
         color1 = cm_arr[np.argmax(offset_positions[offset_positions < 0])]  # largest value smaller than val
         color2 = cm_arr[np.argmin(offset_positions[offset_positions > 0])]  # smallest value larger than val
@@ -62,24 +52,16 @@
         else:
             x = (val-color1[0]) / (color2[0]-color1[0])  # weight of row2
             center = color1 * (1-x) + color2 * x
->>>>>>> 25334ee2
     center[0] = val
     return center
 
 
-<<<<<<< HEAD
-def get_div_map(zmin, zmax, equal_scale=False, colormap=ORANGE_WHITE_BLUE):
-=======
 def get_div_map(zmin, zmax, equal_scale=False, colormap=None):
->>>>>>> 25334ee2
     """
     :param colormap: colormap defined as list of [fraction_val, red_frac, green_frac, blue_frac]
     :type colormap: list or array
     """
-<<<<<<< HEAD
-=======
     colormap = COLORMAPS[colormap]
->>>>>>> 25334ee2
     # Ensure slicing
     cm_arr = np.array(colormap).astype(np.float64)
     # Centeral color
@@ -89,12 +71,8 @@
         central_color = cm_arr[cm_arr[:, 0] == 0.5][-1][1:]
     # Return base
     if zmin == zmax:
-<<<<<<< HEAD
-        return [("0", "rgb({},{},{})".format(*central_color)), ("1", "rgb({},{},{})".format(*central_color))]
-=======
         central_color = np.round(central_color).astype(np.int32)
         return [(0, "rgb({},{},{})".format(*central_color)), (1, "rgb({},{},{})".format(*central_color))]
->>>>>>> 25334ee2
     center = abs(zmin / (zmax - zmin))
     if zmin > 0:
         center = 0
@@ -161,16 +139,11 @@
     z = reduce_component(z, component)
     y = data.points.data[0, :, 0, 0]
     x = data.points.data[0, 0, :, 1]
-<<<<<<< HEAD
-    z_min, z_max = settings['minmax']
-    color_scale = get_div_map(z_min, z_max, equal_scale=True, colormap=ORANGE_WHITE_BLUE)
-=======
     if settings.get('slow_colorbar', False):
         z_min, z_max = settings['minmax']
     else:
         z_min, z_max = np.min(z), np.max(z)
     color_scale = get_div_map(z_min, z_max, equal_scale=True, colormap=settings.get('colormap', None))
->>>>>>> 25334ee2
     return {'data': [{
         'x': x,
         'y': y,
@@ -260,14 +233,6 @@
     arrow_origin = settings.get('arrow_origin', 'tip')
     assert arrow_origin in ('base', 'center', 'tip')
     max_resolution = settings.get('max_arrow_resolution', 40)
-<<<<<<< HEAD
-    max_arrows = settings.get('max_arrows', 300)
-    draw_full_arrows = settings.get('draw_full_arrows', False)
-
-    y, x = math.unstack(field2d.points.data[0, ..., -2:], axis=-1)
-    data_y, data_x = math.unstack(field2d.data[batch, ...], -1)[-2:]
-
-=======
     max_arrows = settings.get('max_arrows', 2000)
     min_arrow_length = settings.get('min_arrow_length', 0.005) * np.max(field2d.box.size)
     draw_full_arrows = settings.get('draw_full_arrows', False)
@@ -275,7 +240,6 @@
     y, x = math.unstack(field2d.points.data[0, ..., -2:], axis=-1)
     data_y, data_x = math.unstack(field2d.data[batch, ...], -1)[-2:]
 
->>>>>>> 25334ee2
     while np.prod(x.shape) > max_resolution ** 2:
         y = y[::2, ::2]
         x = x[::2, ::2]
@@ -287,33 +251,20 @@
     data_y = data_y.flatten()
     data_x = data_x.flatten()
 
-<<<<<<< HEAD
-    if max_arrows is not None and len(x) > max_arrows:
-        length = np.sqrt(data_y**2 + data_x**2)
-        keep_indices = np.argsort(length)[-max_arrows:]
-        # size = np.max(field2d.box.size)
-        # threshold = size * negligible_threshold
-        # keep_condition = (np.abs(data_x) > threshold) | (np.abs(data_y) > threshold)
-        # keep_indices = np.where(keep_condition)
-=======
     if max_arrows is not None or min_arrow_length > 0:
         length = np.sqrt(data_y**2 + data_x**2)
         keep_indices = np.argsort(length)
         keep_indices = keep_indices[length[keep_indices] > min_arrow_length]
         if len(keep_indices) > max_arrows:
             keep_indices = keep_indices[-max_arrows:]
->>>>>>> 25334ee2
         y = y[keep_indices]
         x = x[keep_indices]
         data_y = data_y[keep_indices]
         data_x = data_x[keep_indices]
 
-<<<<<<< HEAD
-=======
     if len(x) == 0:
         return EMPTY_FIGURE
 
->>>>>>> 25334ee2
     if arrow_origin == 'tip':
         x -= data_x
         y -= data_y

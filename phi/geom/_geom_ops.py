from numbers import Number
import warnings
from typing import Union, Dict, Any, Optional, Tuple

from phi import math
from phiml import math
from phiml.math import wrap
from phiml.math._magic_ops import variable_attributes, copy_with
from phiml.math._shape import shape_stack, Shape
from phiml.math._tensors import object_dims
from phiml.math.magic import PhiTreeNode

from ._box import bounding_box, Box
from ._geom import Geometry, NoGeometry, rotate
from ._geom import InvertedGeometry
from ..math import Tensor, instance
from ..math.magic import slicing_dict


class GeometryStack(Geometry):
    """
    Represents a tensor of Geometries.
    Instance dimensions represent geometry unions and are reduced.
    """

    def __init__(self, geometries: Union[Tensor, Geometry], set_op: Optional[str]=None):
        """
        Args:
            geometries: Tensor[Geometry] with one or multiple dimensions of any type.
        """
        self._geometries = geometries
        ranks = wrap(math.map(lambda g: g.spatial_rank, geometries, dims=object))
        assert ranks.min == ranks.max, f"Can only stack geometries of the same spatial rank but got ranks {ranks}"
        self._shape = geometries.shape
        if set_op is None:
            set_op = 'union'
        assert set_op in ['union', 'intersection'], f"Set operation must be 'union' or 'intersection' but got {set_op}"
        self._set_op = set_op

    @property
    def is_union(self):
        return self._set_op == 'union'

    @property
    def is_intersection(self):
        return self._set_op == 'intersection'

    @property
    def geometries(self):
        return self._geometries
    
    @property
    def set_op(self):
        return self._set_op

    def __variable_attrs__(self):
        return '_geometries',

    def __value_attrs__(self):
        return '_geometries',

    @property
    def object_dims(self):
        return object_dims(self._geometries)

    def unstack(self, dimension) -> tuple:
        if dimension == self.geometries.shape.name:
            return tuple(self.geometries)
        else:
            # return GeometryStack([g.unstack(dimension) for g in self.geometries], self.geometries.shape)
            raise NotImplementedError()

    def _bounding_box(self):
        boxes = math.map(bounding_box, self._geometries, dims=object)
        if self._set_op == 'union':
            return boxes.largest(instance)
        if self._set_op == 'intersection':
            return boxes.smallest(instance)

    @property
    def center(self) -> Tensor:
        if self._set_op == 'intersection':
            centers = math.map(lambda g: g.center, self._geometries, dims=object)
            if not instance(centers):
                return centers
            # --- bounding box of smallest volume ---
            warnings.warn("Center of an intersection assumes geometries are subsets of each larger geometry and may not be accurate otherwise.", RuntimeWarning)
            vol = math.map(lambda g: g.volume, self._geometries, dims=object)
            boxes = math.map(bounding_box, self._geometries, dims=object)
            smallest_vol_idx = math.argmin(vol, instance)
            return boxes[smallest_vol_idx].center
        return self._bounding_box().center

    @property
    def weighted_center(self):
        centers = math.map(lambda g: g.center, self._geometries, dims=object)
        if not instance(centers):
            return centers
        # --- volume-weighted mean over instance dimensions ---
        vol = math.map(lambda g: g.volume, self._geometries, dims=object)
        return math.sum(centers * vol, instance) / math.sum(vol, instance)  # ToDo could also return bounding box center

    @property
    def spatial_rank(self) -> int:
        return next(iter(self.geometries)).spatial_rank

    @property
    def shape(self) -> Shape:
        return self._shape

    @property
    def volume(self) -> math.Tensor:
        if instance(self._geometries):
            if self._set_op == 'intersection':
                warn_msg = "Volume of an intersection assumes geometries are subsets of each larger geometry and may not be accurate otherwise."
            else:
                warn_msg = "Volume of a union assumes geometries do not overlap and may not be accurate otherwise."
            warnings.warn(warn_msg, RuntimeWarning)
        vol = math.map(lambda g: g.volume, self._geometries, dims=object)
        if self._set_op == 'intersection':
            return math.min(vol, instance(self._geometries))
        return math.sum(vol, instance(self._geometries))

    def lies_inside(self, location: math.Tensor):
        inside = math.map(lambda g, l: g.lies_inside(l), self._geometries, location, dims=object)
        if self._set_op == 'intersection':
            return math.all(inside, instance(self._geometries))
        return math.any(inside, instance(self._geometries))

    def approximate_signed_distance(self, location: math.Tensor):
        dist = math.map(lambda g, l: g.approximate_signed_distance(l), self._geometries, location, dims=object)
<<<<<<< HEAD
        return math.min(dist, instance)
=======
        if self._set_op == 'union':
            return math.min(dist, instance(self._geometries))
        if self._set_op == 'intersection':
            return math.max(dist, instance(self._geometries))

    def approximate_fraction_inside(self, other_geometry: Geometry, balance: Tensor | Number = 0.5) -> Tensor:
        if self._set_op == 'intersection':
            assert isinstance(other_geometry, Geometry)
            radius = other_geometry.bounding_radius()
            location = other_geometry.center
            distances = math.map(lambda g: g.approximate_signed_distance(location), self._geometries, dims=object)
            inside_fraction = balance - distances / radius
            inside_fraction = math.clip(inside_fraction, 0, 1)
            inside_fraction = math.min(inside_fraction, instance(self._geometries))
            return inside_fraction
        return super().approximate_fraction_inside(other_geometry, balance)
>>>>>>> abf143b4

    def approximate_closest_surface(self, location: Tensor) -> Tuple[Tensor, Tensor, Tensor, Tensor, Tensor]:
        if self._set_op == 'intersection':
            raise NotImplementedError
        signed_dist, delta, normals, offsets, face_idx = math.map(lambda g, l: g.approximate_closest_surface(l), self._geometries, location, dims=object)
        return math.at_min((signed_dist, delta, normals, offsets, face_idx), key=abs(signed_dist), dim=instance)

    def bounding_radius(self):
        if self._set_op == 'intersection':
            raise NotImplementedError
        center = self.center
        rad = math.map(lambda g: math.vec_length(g.center - center) + g.bounding_radius(), self._geometries, dims=object)
        return math.max(rad, instance(self._geometries))

    def bounding_half_extent(self):
        return self._bounding_box().half_size

    def shifted(self, delta: Tensor) -> 'Geometry':
        return GeometryStack(math.map(lambda g: g.shifted(delta), self._geometries, dims=object), set_op=self._set_op)

    def at(self, center: Tensor) -> 'Geometry':
        return self.shifted(center - self.center)

    def rotated(self, angle):
        pivot = self.center
        return GeometryStack(math.map(lambda g: rotate(g, angle, pivot), self._geometries, dims=object), set_op=self._set_op)

    def __eq__(self, other):
        return isinstance(other, GeometryStack) \
               and self._shape == other._shape \
               and (self.geometries == other.geometries).all \
               and (self._set_op == other.set_op)

    def shallow_equals(self, other):
        if self is other:
            return True
        if not isinstance(other, GeometryStack) or self._geometries.shape != other.geometries.shape or self._set_op != other.set_op:
            return False
        return all(g1.shallow_equals(g2) for g1, g2 in zip(self.geometries, other.geometries))

    def __hash__(self):
        return hash(self._shape)

    def __getitem__(self, item):
        selected = self.geometries[slicing_dict(self, item)]
        if isinstance(selected, Geometry):
            return selected
        else:
            return GeometryStack(selected, set_op=self._set_op)

    @property
    def faces(self) -> 'Geometry':
        raise NotImplementedError

    @property
    def face_centers(self) -> Tensor:
        if self._set_op == 'intersection':
            raise NotImplementedError
        return math.map(lambda g: g.face_centers, self._geometries, dims=object)

    @property
    def face_areas(self) -> Tensor:
        if self._set_op == 'intersection':
            raise NotImplementedError
        return math.map(lambda g: g.face_areas, self._geometries, dims=object)

    @property
    def face_normals(self) -> Tensor:
        if self._set_op == 'intersection':
            raise NotImplementedError
        return math.map(lambda g: g.face_normals, self._geometries, dims=object)

    @property
    def boundary_elements(self) -> Dict[Any, Dict[str, slice]]:
        if self._set_op == 'intersection':
            for g in self._geometries:
                if g.boundary_elements:
                    raise NotImplementedError
            return {}
        result = {}
        for idx in object_dims(self._geometries).meshgrid(names=True):
            elements = self._geometries[idx].boundary_elements
            for key, b_slice in elements.items():
                b_slice = {**idx **b_slice}
                if key in result:
                    raise NotImplementedError(f"boundary slices {result} are not compatible with {b_slice}")
                else:
                    result[key] = b_slice
        return result

    @property
    def boundary_faces(self) -> Dict[Any, Dict[str, slice]]:
        raise NotImplementedError

    @property
    def face_shape(self) -> Shape:
        if self._set_op == 'intersection':
            raise NotImplementedError
        face_shapes = [g.face_shape for g in self.geometries]
        return shape_stack(self.geometries.shape, *face_shapes)

    def sample_uniform(self, *shape: math.Shape) -> Tensor:
        raise NotImplementedError

    def scaled(self, factor: Union[float, Tensor]) -> 'Geometry':
        raise NotImplementedError

def _stack_geometries(geometries: Tuple[Geometry], set_op: str, dim=None) -> Geometry:
    assert set_op in ['union', 'intersection'], f"Set operation must be 'union' or 'intersection' but got {set_op}"
    if dim is None:
        dim = instance(set_op)
    assert dim.rank == 1 and dim.instance, f"{set_op} dimension must be a single instance dimension but got {dim}"
    if len(geometries) == 1 and isinstance(geometries[0], (tuple, list)):
        geometries = geometries[0]
    if len(geometries) == 0:
        warnings.warn("Empty union cannot in fer dimensionality. Return 0-dimensional object.")
        return NoGeometry(math.channel(vector=0))
    elif len(geometries) == 1:
        return geometries[0]
    elif set_op == 'union' and all(type(g) == type(geometries[0]) and isinstance(g, PhiTreeNode) for g in geometries):
        # ToDo look into using stacked attributes for intersection
        attrs = variable_attributes(geometries[0])
        values = {a: math.stack([getattr(g, a) for g in geometries], dim) for a in attrs}
        return copy_with(geometries[0], **values)
    else:
<<<<<<< HEAD
        geos = math.layout(geometries, dim)
        return GeometryStack(geos)
=======
        # ToDo group by type, union individual types along union_<type>, then stack the groups
        base_geometries = ()
        for geometry in geometries:
            base_geometries += (geometry,)
        return math.stack(base_geometries, dim, set_op=set_op)

def union(*geometries, dim=instance('union')) -> Geometry:
    """
    Union of the given geometries.
    A point lies inside the union if it lies within at least one of the geometries.

    Args:
        *geometries: arbitrary geometries with same spatial dims. Arbitrary batch dims are allowed.
        dim: Union dimension. This must be an instance dimension.

    Returns:
        union `Geometry`
    """
    return _stack_geometries(geometries, 'union', dim)

def intersection(*geometries, dim=instance('intersection')) -> Geometry:
    """
    Intersection of the given geometries.
    A point lies inside the union if it lies within all of the geometries.

    Args:
        *geometries: arbitrary geometries with same spatial dims. Arbitrary batch dims are allowed.
        dim: Intersection dimension. This must be an instance dimension.

    Returns:
        intersection `Geometry`
    """
    return _stack_geometries(geometries, 'intersection', dim)
>>>>>>> abf143b4


Geometry.__add__ = lambda g1, g2: union(g1, g2)
Geometry.__mul__ = lambda g1, g2: intersection(g1, g2)
Geometry.__or__ = lambda g1, g2: union(g1, g2)
Geometry.__and__ = lambda g1, g2: intersection(g1, g2)


def expel(geometry: Geometry,
          location: Tensor,
          min_separation: Union[float, Tensor] = 0,
          invert=False) -> Tensor:
    """
    Expels points at `location` out of the `geometry`.
    This implementation works with all geometries that implement `approximate_closest_surface()`.
    Specific geometries may override `Geometry.push()` for more accurate or efficient results.

    Args:
        geometry: `Geometry` that has an inside and outside.
        location: `Tensor` holding the positions before shifting.
        min_separation: Minimum distance between positions and surface after shifting.
        invert: Whether to invert the inside and outside of `geometry`.

    Returns:
        Tensor holding shifted positions.
    """
    if isinstance(geometry, InvertedGeometry):
        return expel(geometry.geometry, location, min_separation, invert=not invert)
    if isinstance(geometry, Box):  # legacy
        return geometry.push(location, not invert, min_separation)
    if math.always_close(geometry.bounding_radius(), 0):
        return location
    signed_distance, vec_to_surface, *_ = geometry.approximate_closest_surface(location)
    if not invert:
        shift_amount = math.maximum(0, min_separation - signed_distance)  # expel
        direction = math.safe_div(vec_to_surface, -signed_distance)  # this always points outward
    else:
        raise NotImplementedError
    return location + direction * shift_amount<|MERGE_RESOLUTION|>--- conflicted
+++ resolved
@@ -48,7 +48,7 @@
     @property
     def geometries(self):
         return self._geometries
-    
+
     @property
     def set_op(self):
         return self._set_op
@@ -129,9 +129,6 @@
 
     def approximate_signed_distance(self, location: math.Tensor):
         dist = math.map(lambda g, l: g.approximate_signed_distance(l), self._geometries, location, dims=object)
-<<<<<<< HEAD
-        return math.min(dist, instance)
-=======
         if self._set_op == 'union':
             return math.min(dist, instance(self._geometries))
         if self._set_op == 'intersection':
@@ -148,7 +145,6 @@
             inside_fraction = math.min(inside_fraction, instance(self._geometries))
             return inside_fraction
         return super().approximate_fraction_inside(other_geometry, balance)
->>>>>>> abf143b4
 
     def approximate_closest_surface(self, location: Tensor) -> Tuple[Tensor, Tensor, Tensor, Tensor, Tensor]:
         if self._set_op == 'intersection':
@@ -274,15 +270,9 @@
         values = {a: math.stack([getattr(g, a) for g in geometries], dim) for a in attrs}
         return copy_with(geometries[0], **values)
     else:
-<<<<<<< HEAD
         geos = math.layout(geometries, dim)
         return GeometryStack(geos)
-=======
-        # ToDo group by type, union individual types along union_<type>, then stack the groups
-        base_geometries = ()
-        for geometry in geometries:
-            base_geometries += (geometry,)
-        return math.stack(base_geometries, dim, set_op=set_op)
+
 
 def union(*geometries, dim=instance('union')) -> Geometry:
     """
@@ -311,7 +301,6 @@
         intersection `Geometry`
     """
     return _stack_geometries(geometries, 'intersection', dim)
->>>>>>> abf143b4
 
 
 Geometry.__add__ = lambda g1, g2: union(g1, g2)

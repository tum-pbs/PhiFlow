
#include <cublas_v2.h>
#include <cuda_runtime.h>
#include <stdio.h>
#include <stdlib.h>
#include <iostream>
#include <numeric>

using namespace std;

static void CheckCudaErrorAux(const char* file, unsigned line, const char* statement, cudaError_t err) {
    if (err == cudaSuccess) return;
    std::cerr << statement << " returned " << cudaGetErrorString(err) << "(" << err << ") at " << file << ":" << line << std::endl;
    exit(1);
}

#define CUDA_CHECK_RETURN(value) CheckCudaErrorAux(__FILE__, __LINE__, #value, value)

__global__ void calcZ_v4(const int *dimensions, const int dim_product, const int maxDataPerRow, const signed char *laplace_matrix, const float *p, float *z) {
    extern __shared__ int diagonalOffsets[];

    // Build diagonalOffsets on the first thread of each block and write it to shared memory
    if(threadIdx.x == 0) {
        const int diagonal = maxDataPerRow / 2;
        diagonalOffsets[diagonal] = 0;
        int factor = 1;

        for(int i = 0, offset = 1; i < diagonal; i++, offset++) {
            diagonalOffsets[diagonal - offset] = -factor;
            diagonalOffsets[diagonal + offset] = factor;
            factor *= dimensions[i];
        }
    }
    __syncthreads();

    const int row = blockIdx.x * blockDim.x + threadIdx.x;
    if (row < dim_product) {
        const int diagonal = row * maxDataPerRow;
        float tmp = 0;
        for(int i = diagonal; i < diagonal + maxDataPerRow; i++) {
            // when accessing out of bound memory in p, laplace_matrix[i] is always zero. So no illegal mem-access will be made.
            // If this causes problems add :
            // if(row + offsets[i - diagonalOffsets] >= 0 && row + offsets[i - diagonalOffsets] < dim_product)
            tmp += (signed char)laplace_matrix[i] * p[row + diagonalOffsets[i - diagonal]]; // No modulo here (as the general way in the thesis suggests)
        }
        z[row] = tmp;
    }
}

__global__ void checkResiduum(const int dim_product, const float* r, const float threshold, bool *threshold_reached) {
    for (int row = blockIdx.x * blockDim.x + threadIdx.x; row < dim_product; row += blockDim.x * gridDim.x) {
        if (r[row] >= threshold) {
          *threshold_reached = false;
          break;
        }
    }
}

__global__ void initVariablesWithGuess(const int dim_product, const float *divergence, float* A_times_x_0, float *p, float *r, bool *threshold_reached) {
    const int row = blockIdx.x * blockDim.x + threadIdx.x;
    if (row < dim_product) {
        float tmp = divergence[row] - A_times_x_0[row];
        p[row] = tmp;
        r[row] = tmp;

    }
    if(row == 0) *threshold_reached = false;
}

// global blas handle, initialize only once (warning - currently not free'd!)
bool           initBlasHandle = true;
cublasHandle_t blasHandle;

void LaunchPressureKernel(const int* dimensions, const int dim_product, const int dim_size,
                          const signed char *laplace_matrix,
                          float* p, float* z, float* r, float* divergence, float* x,
                          const float *oneVector,
                          bool* threshold_reached,
                          const float accuracy,
                          const int max_iterations,
                          const int batch_size,
                          int* iterations_gpu) 
{
//       printf("Address of laplace_matrix is %p\n", (void *)laplace_matrix);
//       printf("Address of oneVector is %p\n", (void *)oneVector);
//       printf("Address of x is %p\n", (void *)x);
//       printf("Address of p is %p\n", (void *)p);
//       printf("Address of z is %p\n", (void *)z);
//       printf("Address of r is %p\n", (void *)r);
//       printf("Address of divergence is %p\n", (void *)divergence);

    if(initBlasHandle) {
        cublasCreate_v2(&blasHandle);
        cublasSetPointerMode_v2(blasHandle, CUBLAS_POINTER_MODE_HOST);
        initBlasHandle = false;
    }

    // CG helper variables variables init
    float *alpha = new float[batch_size], *beta = new float[batch_size];
    const float oneScalar = 1.0f;
    bool *threshold_reached_cpu = new bool[batch_size];
    float *p_r = new float[batch_size], *p_z = new float[batch_size], *r_z = new float[batch_size];

    // get block and gridSize to theoretically get best occupancy
    int blockSize;
    int minGridSize;
    int gridSize;

    // Initialize the helper variables
    cudaOccupancyMaxPotentialBlockSize( &minGridSize, &blockSize, calcZ_v4, 0, 0);
    gridSize = (dim_product + blockSize - 1) / blockSize;

    // First calc A * x_0, save result to z:
    for(int i = 0; i < batch_size; i++) {
        calcZ_v4<<<gridSize, blockSize, dim_size * 2 + 1>>>(dimensions,
                                                            dim_product,
                                                            dim_size * 2 + 1,
                                                            laplace_matrix,
                                                            x + i * dim_product,
                                                            z + i * dim_product);
    }
    CUDA_CHECK_RETURN(cudaDeviceSynchronize());

    cudaOccupancyMaxPotentialBlockSize( &minGridSize, &blockSize, initVariablesWithGuess, 0, 0);
    gridSize = (dim_product + blockSize - 1) / blockSize;

    // Second apply result to the helper variables
    for(int i = 0; i < batch_size; i++) {
        int offset = i * dim_product;
        initVariablesWithGuess<<<gridSize, blockSize>>>(dim_product,
                                                        divergence + offset,
                                                        z + offset,
                                                        p + offset,
                                                        r + offset,
                                                        threshold_reached + i);
    }
    CUDA_CHECK_RETURN(cudaDeviceSynchronize());


    // Init residuum checker variables
    CUDA_CHECK_RETURN(cudaMemcpy(threshold_reached_cpu, threshold_reached, sizeof(bool) * batch_size, cudaMemcpyDeviceToHost));
    CUDA_CHECK_RETURN(cudaDeviceSynchronize());

    cudaOccupancyMaxPotentialBlockSize( &minGridSize, &blockSize,
                              calcZ_v4, 0, 0);
    gridSize = (dim_product + blockSize - 1) / blockSize;

    // Do CG-Solve
    int checker = 1;
    int iterations = 0;
    for (; iterations < max_iterations; iterations++) {
        for(int i = 0; i < batch_size; i++) {
            if(threshold_reached_cpu[i]) continue;
            calcZ_v4<<<gridSize, blockSize, dim_size * 2 + 1>>>(dimensions, dim_product, dim_size * 2 + 1, laplace_matrix, p + i * dim_product, z + i * dim_product);
        }
        CUDA_CHECK_RETURN(cudaDeviceSynchronize());


        for(int i = 0; i < batch_size; i++) {
            if(threshold_reached_cpu[i]) continue;
            cublasSdot_v2(blasHandle, dim_product, p + i * dim_product, 1, r + i * dim_product, 1, p_r + i);
            cublasSdot_v2(blasHandle, dim_product, p + i * dim_product, 1, z + i * dim_product, 1, p_z + i);
        }
        CUDA_CHECK_RETURN(cudaDeviceSynchronize());

        for(int i = 0; i < batch_size; i++) {
            if(threshold_reached_cpu[i]) continue;
<<<<<<< HEAD
            alpha[i] = p_r[i] / p_z[i];
=======
            alpha[i] = 0.;
            if(fabs(p_z[i])>0.) alpha[i] = p_r[i] / p_z[i];
>>>>>>> 25334ee2
            cublasSaxpy_v2(blasHandle, dim_product, alpha + i, p + i * dim_product, 1, x + i * dim_product, 1);

            alpha[i] = -alpha[i];
            cublasSaxpy_v2(blasHandle, dim_product, alpha + i, z + i * dim_product, 1, r + i * dim_product, 1);

        }
        CUDA_CHECK_RETURN(cudaDeviceSynchronize());

        // Check the residuum every 5 steps to keep memcopys between H&D low
        // Tests have shown, that 5 is a good avg trade-of between memcopys and extra computation and increases the performance
        if (checker % 5 == 0) {
            for(int i = 0; i < batch_size; i++) {
                if(threshold_reached_cpu[i]) continue;
                // Use fewer occupancy here, because in most cases residual will be to high and therefore
                checkResiduum<<<8, blockSize>>>(dim_product, r + i * dim_product, accuracy, threshold_reached + i);
            }
            CUDA_CHECK_RETURN(cudaDeviceSynchronize());

            CUDA_CHECK_RETURN(cudaMemcpy(threshold_reached_cpu, threshold_reached, sizeof(bool) * batch_size, cudaMemcpyDeviceToHost));
            CUDA_CHECK_RETURN(cudaDeviceSynchronize());

            bool done = true;
            for(int i = 0; i < batch_size; i++) {
                if (!threshold_reached_cpu[i]) {
                    done = false;
                    break;
                }
            }
            if(done){
                iterations++;
                break;
            }
            CUDA_CHECK_RETURN(cudaMemset(threshold_reached, 1, sizeof(bool) * batch_size));
        }
        checker++;

        for(int i = 0; i < batch_size; i++) {
            if(threshold_reached_cpu[i]) continue;
            cublasSdot_v2(blasHandle, dim_product, r + i * dim_product, 1, z + i * dim_product, 1, r_z + i);
        }
        CUDA_CHECK_RETURN(cudaDeviceSynchronize());

        for(int i = 0; i < batch_size; i++) {
            if(threshold_reached_cpu[i]) continue;
            beta[i] = -r_z[i] / p_z[i];
            cublasSscal_v2(blasHandle, dim_product, beta + i, p + i * dim_product, 1);
            cublasSaxpy_v2(blasHandle, dim_product, &oneScalar, r + i * dim_product, 1, p + i * dim_product, 1);
        }
        CUDA_CHECK_RETURN(cudaDeviceSynchronize());
    }

    delete[] alpha, beta, threshold_reached_cpu, p_r, p_z, r_z;
//    printf("I: %i\n", iterations);

    CUDA_CHECK_RETURN(cudaMemcpy(iterations_gpu, &iterations, sizeof(int), cudaMemcpyHostToDevice));
    CUDA_CHECK_RETURN(cudaDeviceSynchronize());

}<|MERGE_RESOLUTION|>--- conflicted
+++ resolved
@@ -165,12 +165,8 @@
 
         for(int i = 0; i < batch_size; i++) {
             if(threshold_reached_cpu[i]) continue;
-<<<<<<< HEAD
-            alpha[i] = p_r[i] / p_z[i];
-=======
             alpha[i] = 0.;
             if(fabs(p_z[i])>0.) alpha[i] = p_r[i] / p_z[i];
->>>>>>> 25334ee2
             cublasSaxpy_v2(blasHandle, dim_product, alpha + i, p + i * dim_product, 1, x + i * dim_product, 1);
 
             alpha[i] = -alpha[i];

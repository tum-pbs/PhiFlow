--- conflicted
+++ resolved
@@ -8,12 +8,7 @@
     tensorflow = tensorflow.compat.v1
     tensorflow.disable_eager_execution()
 
-<<<<<<< HEAD
-TF_BACKEND = TFBackend()
-math.DYNAMIC_BACKEND.add_backend(TF_BACKEND)
-=======
 tf = tensorflow
->>>>>>> 25334ee2
 
 from .tf_backend import TFBackend
 

import numpy as np
import phi.app.app as base_app
import six
<<<<<<< HEAD
import tensorflow as tf

from phi import math
from phi.app.app import EditableFloat, EditableInt, EditableValue
from phi.data.dataset import Dataset
from phi.data.reader import BatchReader
from phi.data.source import SceneSource
from phi.physics.field import Field, StaggeredGrid
from phi.tf.data import create_dataset, Dataset as TFDataset
=======

from . import tf
from phi.app.app import EditableFloat, EditableInt, EditableValue
from phi.data.dataset import Dataset
from phi.data.reader import BatchReader
from phi.physics.field import Field, StaggeredGrid
from phi.tf.data import Dataset as TFDataset
>>>>>>> 25334ee2

from . import TF_BACKEND
from .session import Session
from .world import tf_bake_graph


class App(base_app.App):

    def __init__(self, *args, **kwargs):
        base_app.App.__init__(self, *args, **kwargs)
        config = tf.ConfigProto()
        config.gpu_options.allow_growth = True
        self.session = Session(self.scene, session=tf.Session(config=config))
        self.scalars = []
        self.scalar_names = []
        self.editable_placeholders = {}  # placeholder -> attribute name
        self.auto_bake = True
        self.add_trait('tensorflow')

    def prepare(self):
        if self.prepared:
            return
        base_app.App.prepare(self)
        self.info('Initializing variables')
        if self.auto_bake:
            tf_bake_graph(self.world, self.session)
        self.session.initialize_variables()
        return self

    def add_scalar(self, name, node):
        assert TF_BACKEND.is_tensor(node), 'add_scalar requires a TensorFlow tensor but got %s' % node
        self.scalar_names.append(name)
        self.scalars.append(node)

    def editable_float(self, name, initial_value, minmax=None, log_scale=None):
        val = EditableFloat(name, initial_value, minmax, None, log_scale)
        self.set_editable_value(name, val)
        placeholder = tf.placeholder(tf.float32, (), name.lower().replace(' ', '_'))
        self.add_scalar(name, placeholder)
        self.editable_placeholders[placeholder] = name
        return placeholder

    def editable_int(self, name, initial_value, minmax=None):
        val = EditableInt(name, initial_value, minmax, None)
        self.set_editable_value(name, val)
        placeholder = tf.placeholder(tf.int32, (), name.lower().replace(' ', '_'))
        self.add_scalar(name, placeholder)
        self.editable_placeholders[placeholder] = name
        return placeholder

    def editable_values_dict(self):
        return {placeholder: self.get_editable_value(name) for placeholder, name in self.editable_placeholders.items()}

    def get_editable_value(self, name):
        value = getattr(self, '_ed_val_' + name.lower())
        if isinstance(value, EditableValue):
            return value.initial_value
        else:
            return value

    def set_editable_value(self, name, value):
        setattr(self, '_ed_val_' + name.lower(), value)


def EVERY_EPOCH(tfapp): return tfapp.steps % tfapp.epoch_size == 0


class LearningApp(App):

    def __init__(self, name='TensorFlow application', subtitle='',
                 learning_rate=1e-3,
                 training_batch_size=4,
                 validation_batch_size=16,
                 model_scope_name='model',
                 base_dir='~/phi/model/',
                 stride=None,
                 epoch_size=None,
                 force_custom_stride=False,
                 log_scalars=EVERY_EPOCH,
                 **kwargs):
        App.__init__(self, name=name, subtitle=subtitle, base_dir=base_dir, **kwargs)
        self.add_trait('model')

        # --- Model ---
        self.model_scope_name = model_scope_name
        self.auto_bake = False
        self.scalar_values = {}
        self.scalar_values_validation = {}
        self.learning_rate = self.editable_float('Learning_Rate', learning_rate)
        self.all_optimizers = []
        # --- Data ---
        self.training = tf.placeholder(tf.bool, (), 'training')
        self.training_batch_size = training_batch_size
        self.validation_batch_size = validation_batch_size
        self._placeholder_struct = None  # Data-placeholders or Iterator placeholder
        self._training_set = None
        self._validation_set = None
        self._pipeline = None
        self.set_data(None, None)
        assert stride is None or epoch_size is None
        self.epoch_size = epoch_size if epoch_size is not None else stride
        assert isinstance(log_scalars, bool) or callable(log_scalars)
        self.log_scalars = log_scalars

    def prepare(self):
        if self.prepared:
            return

        scalars = [tf.summary.scalar(self.scalar_names[i], self.scalars[i]) for i in range(len(self.scalars))]
        self.merged_scalars = tf.summary.merge(scalars)

        App.prepare(self)  # initializes global variables

        model_parameter_count = 0
        for var in tf.get_collection(tf.GraphKeys.GLOBAL_VARIABLES, scope=self.model_scope_name):
            if not 'Adam' in var.name:
                model_parameter_count += int(np.prod(var.get_shape().as_list()))
                # if 'conv' in var.name and 'kernel' in var.name:
                #     tf.summary.image(var.name, var)
        self.add_custom_property('parameter_count', model_parameter_count)
        self.info('Model variables contain %d total parameters.' % model_parameter_count)
        # --- Use world.batch_size? ---
        if self.world.batch_size is not None:
            self.training_batch_size = self.world.batch_size
            self.validation_batch_size = self.world.batch_size
        # --- Epoch size ---
        if self.epoch_size is None:
            if self._train_reader is not None:
                self.epoch_size = len(self._train_reader.all_batches(batch_size=self.training_batch_size))
            else:
                self.epoch_size = 1
        self.sequence_stride = self.epoch_size
        # --- Validate ---
        self.validation_step()
        return self

    def set_learning_rate(self, learning_rate):
        self.set_editable_value('Learning_Rate', learning_rate)

    def set_data(self, dict, train=None, val=None):
        """
Specify what data to use for training and validation.

The content of `dict` determines the data pipeline that is used.
  - 'placeholder' pipline: the static TensorFlow graph uses placeholders as input. `dict` maps from placeholders to file names or Stream instances. Placeholders and corresponding streams may be placed inside structs.
  - 'dataset_handle' pipeline: Use TensorFlow data pipeline. `dict` contains 'iterator_handle' and related properties as returned by `build_graph_input(...)[1]`.

Regardless of pipeline, the recommended way to obtain `dict` is through `build_graph_input(...)[1]`.

        :param dict: pipeline-dependent dict
        :type dict: dict
        :param train: (optional) Dataset used for training
        :type train: Dataset
        :param val: (optional) Dataset used for validation
        :type val: Dataset
        """
        assert isinstance(train, Dataset) or train is None
<<<<<<< HEAD
        assert isinstance(val, Dataset) or train is None
=======
        assert isinstance(val, Dataset) or val is None
>>>>>>> 25334ee2
        if train is not None or val is not None:
            assert dict is not None
        if train is not None and val is not None:
            self.value_view_training_data = False
        self._training_set = train
        self._validation_set = val
        if dict is not None and 'iterator_handle' in dict:
            self._init_tf_pipeline(**dict)
        else:
            self._init_numpy_iterators(dict)

    def _init_numpy_iterators(self, dict):
        self._pipeline = 'placeholder'
        self._placeholder_struct = []
        self._channel_struct = []
        if dict is not None:
            for key, value in dict.items():
                self._placeholder_struct.append(key)
                self._channel_struct.append(value)
        self._channel_struct = tuple(self._channel_struct)
        self._placeholder_struct = tuple(self._placeholder_struct)
        # Train
        if self._training_set is not None:
            self._train_reader = BatchReader(self._training_set, self._channel_struct)
            self._train_iterator = self._train_reader.all_batches(batch_size=self.training_batch_size, loop=True)
        else:
            self._train_reader = None
            self._train_iterator = None
        # Val
        if self._validation_set is not None:
            self._val_reader = BatchReader(self._validation_set, self._channel_struct)
        else:
            self._val_reader = None

    def _init_tf_pipeline(self, iterator_handle, names, shapes, dtypes, frames):
        self._placeholder_struct = iterator_handle
        self._pipeline = 'dataset_handle'
        if self._training_set is not None:
            assert isinstance(self._training_set, TFDataset)
            if self._training_set.name is None:
                self._training_set.name = 'train'
            self._training_set.setup(names, shapes, dtypes, batch_size=self.training_batch_size, frames=frames)
            self._training_set.reset_iterator(self.session)
        if self._validation_set is not None:
            assert isinstance(self._validation_set, TFDataset)
            if self._validation_set.name is None:
                self._validation_set.name = 'validation'
            self._validation_set.setup(names, shapes, dtypes, batch_size=self.validation_batch_size, frames=frames)

    def add_objective(self, loss, name='Loss', optimizer=None, reg=None, vars=None):
        assert len(loss.shape) <= 1, 'Loss function must be a scalar'
        if not optimizer:
            optimizer = tf.train.AdamOptimizer(self.learning_rate)

        if reg is not None:
            self.add_scalar(name + '_reg_unscaled', reg)
            reg_scale = self.editable_float(name + '_reg_scale', 1.0)
            optim_function = loss + reg * reg_scale
        else:
            optim_function = loss

        if isinstance(vars, six.string_types):
            vars = tf.get_collection(tf.GraphKeys.GLOBAL_VARIABLES, scope=vars)

        node = optimizer.minimize(optim_function, var_list=vars)

        self.add_scalar(name, loss)
        self.all_optimizers.append(node)
        return node

    def step(self):
        optimized = self.optimization_step(self.all_optimizers)
        if not optimized:
            self.steps -= 1
        if self._pipeline == 'placeholder' and  self.steps % self.epoch_size == 0:
            self.validation_step(create_checkpoint=True)
        return self

    def optimization_step(self, optim_nodes, log_loss=None):
        try:
            optim_nodes = list(optim_nodes)
        except:
            optim_nodes = [optim_nodes]
        if self._pipeline == 'placeholder':
            batch = next(self._train_iterator) if self._train_iterator is not None else None
        elif self._pipeline == 'dataset_handle':
            batch = self._training_set.iterator_handle
        else:
            raise NotImplementedError('Pipeline %s' % self._pipeline)
        feed_dict = self._feed_dict(batch, True)
        try:
            scalar_values = self.session.run(optim_nodes + self.scalars, feed_dict, summary_key='train', merged_summary=self.merged_scalars, time=self.steps)[len(optim_nodes):]
        except tf.errors.OutOfRangeError as error:
            if self._pipeline != 'dataset_handle':
                raise error
            self.on_training_set_end()
            return False
        self.scalar_values = {name: value for name, value in zip(self.scalar_names, scalar_values)}
        if log_loss is None:
            log_loss = self.log_scalars
        if callable(log_loss):
            log_loss = log_loss(self)
        assert isinstance(log_loss, bool)
        if log_loss:
            self.info('Optimization (%06d): ' % self.steps + ', '.join([self.scalar_names[i] + ': ' + str(scalar_values[i]) for i in range(len(self.scalars))]))
        return True

    def on_training_set_end(self):
        self.validation_step(create_checkpoint=True)
        self._training_set.reset_iterator(self.session)

    def validation_step(self, create_checkpoint=False):
        if self._validation_set is None:
            return
        if self._pipeline == 'placeholder':
            batch = self._val_reader[0:self.validation_batch_size]
        elif self._pipeline == 'dataset_handle':
            batch = self._validation_set.get_reset_handle(self.session)
        else:
            raise NotImplementedError('Pipeline %s' % self._pipeline)
        feed_dict = self._feed_dict(batch, False)
        # ToDo iterate over complete valiadtion set and average the results, e.g. with tf.contrib.metrics.streaming_mean - https://stackoverflow.com/questions/40788785/how-to-average-summaries-over-multiple-batches
        scalar_values = self.session.run(self.scalars, feed_dict, summary_key='val', merged_summary=self.merged_scalars, time=self.steps)
        self.scalar_values_validation = {name: value for name, value in zip(self.scalar_names, scalar_values)}
        if create_checkpoint:
            self.save_model()
        self.info('Validation (%06d): ' % self.steps + ', '.join([self.scalar_names[i] + ': ' + str(scalar_values[i]) for i in range(len(self.scalars))]))

    def base_feed_dict(self):
        return {}

    def _feed_dict(self, batch, training):
        """
Assemble a complete feed dict for graph execution.
        :param batch: (optional)
          'placeholder' pipeline: struct of Numpy arrays matching self._placeholder_struct
          'dataset_handle' pipeline: iterator_handle string value
        :param training: bool
        :return: dict that can be passed to session.run()
        """
        feed_dict = self.base_feed_dict()
        feed_dict.update(self.editable_values_dict())
        feed_dict[self.training] = training
        if batch is not None:
            feed_dict[self._placeholder_struct] = batch
        return feed_dict

    @property
    def view_reader(self):
        if self._val_reader is None and self._train_reader is None:
            return None
        if self._val_reader is None:
            return self._train_reader
        return self._train_reader if self.value_view_training_data else self._val_reader

    def _view_dataset(self):
        if self._validation_set is None and self._training_set is None:
            return None
        if self._validation_set is None:
            return self._training_set
        if self.value_view_training_data:
            return self._training_set
        else:
            return self._validation_set

    def view(self, tasks):
        if tasks is None:
            return None
        if self._pipeline == 'placeholder':
            batch = self.view_reader[0:self.validation_batch_size] if self.view_reader is not None else None
        elif self._pipeline == 'dataset_handle':
            batch = self._view_dataset().get_reset_handle(self.session)
        else:
            raise NotImplementedError('Pipeline %s' % self._pipeline)
        feed_dict = self._feed_dict(batch, False)
        return self.session.run(tasks, feed_dict)

    @property
    def viewed_batch(self):
        assert self.view_reader is not None, 'There is no data to view.'
        return self.view_reader[0:self.validation_batch_size]

    def view_batch(self, get_attribute):
        batch = self.view_reader[0:self.validation_batch_size]
        return get_attribute(batch)

    def save_model(self):
        dir = self.scene.subpath('checkpoint_%08d' % self.steps)
        self.session.save(dir)
        return dir

    def load_model(self, checkpoint_dir):
        self.session.restore(checkpoint_dir, scope=self.model_scope_name)

    def model_scope(self):
        return tf.variable_scope(self.model_scope_name)

    def add_field(self, name, field):
        """

        :param name: channel name
        :param field: Tensor, string (database fieldname) or function
        """
        if is_tensorflow_field(field):
            App.add_field(self, name, lambda: self.view(field))
        else:
            App.add_field(self, name, field)


TFApp = LearningApp


def is_tensorflow_field(obj):
    if TF_BACKEND.is_tensor(obj):
        return True
    if isinstance(obj, StaggeredGrid):
        return np.any([is_tensorflow_field(grid) for grid in obj.data])
    if isinstance(obj, Field):
        return TF_BACKEND.is_tensor(obj.data)
    return False<|MERGE_RESOLUTION|>--- conflicted
+++ resolved
@@ -1,17 +1,6 @@
 import numpy as np
 import phi.app.app as base_app
 import six
-<<<<<<< HEAD
-import tensorflow as tf
-
-from phi import math
-from phi.app.app import EditableFloat, EditableInt, EditableValue
-from phi.data.dataset import Dataset
-from phi.data.reader import BatchReader
-from phi.data.source import SceneSource
-from phi.physics.field import Field, StaggeredGrid
-from phi.tf.data import create_dataset, Dataset as TFDataset
-=======
 
 from . import tf
 from phi.app.app import EditableFloat, EditableInt, EditableValue
@@ -19,7 +8,6 @@
 from phi.data.reader import BatchReader
 from phi.physics.field import Field, StaggeredGrid
 from phi.tf.data import Dataset as TFDataset
->>>>>>> 25334ee2
 
 from . import TF_BACKEND
 from .session import Session
@@ -177,11 +165,7 @@
         :type val: Dataset
         """
         assert isinstance(train, Dataset) or train is None
-<<<<<<< HEAD
-        assert isinstance(val, Dataset) or train is None
-=======
         assert isinstance(val, Dataset) or val is None
->>>>>>> 25334ee2
         if train is not None or val is not None:
             assert dict is not None
         if train is not None and val is not None:

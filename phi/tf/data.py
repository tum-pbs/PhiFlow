--- conflicted
+++ resolved
@@ -1,29 +1,16 @@
 import warnings
 
-<<<<<<< HEAD
-import numpy as np
-import tensorflow as tf
-
-from phi import struct, math
-from phi.data.fluidformat import _transform_for_writing, _writing_staticshape, read_zipped_array
-=======
 from . import tf
 from phi import struct, math
 from phi.data.fluidformat import _transform_for_writing, _writing_staticshape, read_zipped_array, _slugify_filename
->>>>>>> 25334ee2
 from phi.math import is_static_shape
 from phi.physics.world import StateProxy
 from phi.struct.context import _unsafe
 from phi.data import SceneSource, Dataset as BaseDataset
 
 from .util import placeholder, dataset_handle
-<<<<<<< HEAD
 
 
-=======
-
-
->>>>>>> 25334ee2
 def build_graph_input(obj, input_type='placeholder', frames=None):
     """
 Create placeholders for tensors in the supplied state.
@@ -41,10 +28,7 @@
     writable_obj = _transform_for_writing(obj)
     shape = _writing_staticshape(obj)
     names = struct.names(writable_obj)
-<<<<<<< HEAD
-=======
     names = struct.map(_slugify_filename, names, content_type=struct.names)
->>>>>>> 25334ee2
     if input_type == 'placeholder':
         if frames is not None: raise NotImplementedError()
         with _unsafe():
@@ -111,15 +95,6 @@
 
 
 def concat_datasets(datasets):
-<<<<<<< HEAD
-    concat_dataset = None
-    for scene_dataset in datasets:
-        if concat_dataset is None:
-            concat_dataset = scene_dataset
-        else:
-            concat_dataset = tf.data.Dataset.concatenate(concat_dataset, scene_dataset)
-    return concat_dataset
-=======
     """ Creates a TensorFlow Dataset from the given ordered list of TensorFlow Datasets """
     # n-1 concatenations will lead to overflow (RecursionError) if list is too long
     # Instead, concatenate them hierarchically
@@ -131,7 +106,6 @@
         dataset_1 = concat_datasets(datasets[:center])
         dataset_2 = concat_datasets(datasets[center:])
         return tf.data.Dataset.concatenate(dataset_1, dataset_2)
->>>>>>> 25334ee2
 
 
 def _example_count(length, frames, inner_stride, outer_stride):
@@ -156,13 +130,8 @@
         self.iterator_handle = None
 
     @staticmethod
-<<<<<<< HEAD
-    def load(directory, indices=None, name=None, max_scenes=None, assume_same_frames=True, assume_same_shapes=True):
-        base = BaseDataset.load(directory, indices=indices, name=name, max_scenes=max_scenes, assume_same_frames=assume_same_frames, assume_same_shapes=assume_same_shapes)
-=======
     def load(directory, indices=None, name=None, max_scenes=None, assume_same_frames=True, assume_same_shapes=True, frames=None):
         base = BaseDataset.load(directory, indices=indices, name=name, max_scenes=max_scenes, assume_same_frames=assume_same_frames, assume_same_shapes=assume_same_shapes, frames=frames)
->>>>>>> 25334ee2
         return Dataset(base.name, base.sources)
 
     def shuffle(self):

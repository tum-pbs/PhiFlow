class Backend:

    def __init__(self, name, precision=32):
        self._name = name
        self.precision = precision

    @property
    def name(self):
        return self._name

    @property
    def precision(self):
        return self._precision

    @precision.setter
    def precision(self, precision):
        assert precision in (None, 16, 32, 64)
        self._precision = precision

    @property
    def has_fixed_precision(self):
        return self.precision is not None

    def __str__(self):
        return self.name

    def __repr__(self):
        return self.name

    def matches_name(self, name):
        return self.name.lower() == name.lower()

    def is_applicable(self, values):
        for value in values:
            if self.is_tensor(value, only_native=True):
                return True
        return False

    # --- Abstract math functions ---

    def is_tensor(self, x, only_native=False):
        """
        An object is considered a native tensor by a backend if no internal conversion is required by backend methods.
        An object is considered a tensor (nativer or otherwise) by a backend if it is not a struct (e.g. tuple, list) and all methods of the backend accept it as a tensor argument.

        :param x: object to check
        :param only_native: If True, only accepts true native tensor representations, not Python numbers or others that are also supported as tensors
        :return: whether `x` is considered a tensor by this backend
        :rtype: bool
        """
        raise NotImplementedError()

<<<<<<< HEAD
    def as_tensor(self, x):
        """
Converts the input to a single tensor object compatible with this backend.
If this backend has a fixed precision and the input is floating point, it will be converted to that precision.
This conversion will also be performed if the input is already a tensor.
        :param x: tensor-like object or tensor
        :return: backend-dependent tensor instance
=======
    def as_tensor(self, x, convert_external=True):
        """
        Converts a tensor-like object to the native tensor representation of this backend.
        If x is a native tensor of this backend, it is returned without modification.
        If x is a Python number (numbers.Number instance), `convert_numbers` decides whether to convert it unless the backend cannot handle Python numbers.

        *Note:* There may be objects that are considered tensors by this backend but are not native and thus, will be converted by this method.
        
        :param x: tensor-like, e.g. list, tuple, Python number, tensor
        :param convert_external: if False and `x` is a Python number that is understood by this backend, this method returns the number as is. This can help prevent type clashes like int32 vs int64.
        :return: tensor representation of `x`
>>>>>>> d11747ce
        """
        raise NotImplementedError()

    def copy(self, tensor, only_mutable=False):
        raise NotImplementedError()

    def equal(self, x, y):
        raise NotImplementedError()

    def random_uniform(self, shape):
        raise NotImplementedError(self)

    def stack(self, values, axis=0):
        raise NotImplementedError(self)

    def concat(self, values, axis):
        raise NotImplementedError(self)

    def pad(self, value, pad_width, mode='constant', constant_values=0):
        """
        Pad a tensor with values as specified by `mode` and `constant_values`.
        :param value: tensor
        :param pad_width: 2D tensor specifying the number of values padded to the edges of each axis in the form [[before axis 0, after axis 0], ...] including batch and component axes.
        :param mode: can be specified for each face, options are 'constant', 'replicate', 'circular', 'symmetric', 'reflect'
        :param constant_values: used for out-of-bounds points if mode='constant'
        """
        raise NotImplementedError(self)

    def resample(self, inputs, sample_coords, interpolation='linear', boundary='constant', constant_values=0):
        """
        Interpolates a regular grid at the specified coordinates.
        :param inputs: grid data
        :param sample_coords: tensor of floating grid indices. The last dimension must match the dimensions of inputs. The first grid point of dimension i lies at position 0, the last at data.shape[i]-1.
        :param interpolation: only 'linear' is currently supported
        :param boundary: values to use for coordinates outside the grid, can be specified for each face, options are 'constant', 'replicate', 'circular', 'symmetric', 'reflect'
        :param constant_values: Value used for constant boundaries, can be specified for each face
        """
        raise NotImplementedError(self)

    def reshape(self, value, shape):
        raise NotImplementedError(self)

    def sum(self, value, axis=None, keepdims=False):
        raise NotImplementedError(self)

    def prod(self, value, axis=None):
        raise NotImplementedError(self)

    def divide_no_nan(self, x, y):
        """ Computes x/y but returns 0 if y=0. """
        raise NotImplementedError(self)

    def where(self, condition, x=None, y=None):
        raise NotImplementedError(self)

    def mean(self, value, axis=None, keepdims=False):
        raise NotImplementedError(self)

    def py_func(self, func, inputs, Tout, shape_out, stateful=True, name=None, grad=None):
        raise NotImplementedError(self)

    def range(self, start, limit=None, delta=1, dtype=None):
        raise NotImplementedError(self)

    def zeros_like(self, tensor):
        raise NotImplementedError(self)

    def ones_like(self, tensor):
        raise NotImplementedError(self)

    def dot(self, a, b, axes):
        raise NotImplementedError(self)

    def matmul(self, A, b):
        raise NotImplementedError(self)

    def while_loop(self, cond, body, loop_vars, shape_invariants=None, parallel_iterations=10, back_prop=True,
                   swap_memory=False, name=None, maximum_iterations=None):
        raise NotImplementedError(self)

    def abs(self, x):
        raise NotImplementedError(self)

    def sign(self, x):
        raise NotImplementedError(self)

    def round(self, x):
        raise NotImplementedError(self)

    def ceil(self, x):
        raise NotImplementedError(self)

    def floor(self, x):
        raise NotImplementedError(self)

    def max(self, x, axis=None, keepdims=False):
        raise NotImplementedError(self)

    def min(self, x, axis=None, keepdims=False):
        raise NotImplementedError(self)

    def maximum(self, a, b):
        raise NotImplementedError(self)

    def minimum(self, a, b):
        raise NotImplementedError(self)

    def clip(self, x, minimum, maximum):
        raise NotImplementedError(self)

    def with_custom_gradient(self, function, inputs, gradient, input_index=0, output_index=None, name_base='custom_gradient_func'):
        raise NotImplementedError(self)

    def sqrt(self, x):
        raise NotImplementedError(self)

    def exp(self, x):
        raise NotImplementedError(self)

    def conv(self, tensor, kernel, padding='same'):
        raise NotImplementedError(self)

    def expand_dims(self, a, axis=0, number=1):
        raise NotImplementedError(self)

    def shape(self, tensor):
        raise NotImplementedError(self)

    def staticshape(self, tensor):
        raise NotImplementedError(self)

    def to_float(self, x, float64=False):
        """
Converts a tensor to floating point values.
If this Backend uses a fixed precision, the tensor will be converted to that precision.
Otherwise, non-float inputs are converted to float32 (unless `float64=True`).

To convert float tensors to the backend precision but leave non-float tensors untouched, use `Backend.as_tensor()`.
        :param x: tensor
        :param float64: deprecated. Set Backend.precision = 64 to use 64 bit operations.
        """
        raise NotImplementedError(self)

    def to_int(self, x, int64=False):
        raise NotImplementedError(self)

    def to_complex(self, x):
        raise NotImplementedError(self)

    def dimrange(self, tensor):
        return range(1, len(tensor.shape) - 1)

    def gather(self, values, indices):
        raise NotImplementedError(self)

    def gather_nd(self, values, indices, batch_dims=0):
        raise NotImplementedError(self)

    def flatten(self, x):
        return self.reshape(x, (-1,))

    def std(self, x, axis=None, keepdims=False):
        raise NotImplementedError(self)

    def boolean_mask(self, x, mask):
        raise NotImplementedError(self)

    def isfinite(self, x):
        raise NotImplementedError(self)

    def scatter(self, points, indices, values, shape, duplicates_handling='undefined'):
        """
        This method expects the first dimension of indices and values to be the batch dimension.
        The batch dimension need not be specified in the indices array.

        All indices must be non-negative and are expected to be within bounds. Otherwise the behaviour is undefined.

        :param indices:
        :param values:
        :param shape:
        :param duplicates_handling: one of ('undefined', 'add', 'mean', 'any', 'last', 'no duplicates')
        """
        raise NotImplementedError(self)

    def any(self, boolean_tensor, axis=None, keepdims=False):
        raise NotImplementedError(self)

    def all(self, boolean_tensor, axis=None, keepdims=False):
        raise NotImplementedError(self)

    def fft(self, x):
        """
        Computes the n-dimensional FFT along all but the first and last dimensions.

        :param x: tensor of dimension 3 or higher
        """
        raise NotImplementedError(self)

    def ifft(self, k):
        """
        Computes the n-dimensional inverse FFT along all but the first and last dimensions.

        :param k: tensor of dimension 3 or higher
        """
        raise NotImplementedError(self)

    def imag(self, complex):
        raise NotImplementedError(self)

    def real(self, complex):
        raise NotImplementedError(self)

    def cast(self, x, dtype):
        raise NotImplementedError(self)

    def sin(self, x):
        raise NotImplementedError(self)

    def cos(self, x):
        raise NotImplementedError(self)

    def dtype(self, array):
        raise NotImplementedError(self)

    def tile(self, value, multiples):
        """
Repeats the tensor along each axis the number of times given by multiples.
If `multiples` has more dimensions than `value`, these dimensions are added to `value` as outer dimensions.
        :param value: tensor
        :param multiples: tuple or list of integers
        :return: tile tensor
        """
        raise NotImplementedError(self)

    def sparse_tensor(self, indices, values, shape):
        raise NotImplementedError(self)

    # --- Math function with default implementation ---

    def ndims(self, tensor):
        return len(self.staticshape(tensor))

    def size(self, array):
        return self.prod(self.shape(array))

    def batch_gather(self, tensor, batches):
        if isinstance(batches, int):
            batches = [batches]
        return tensor[batches, ...]

    def unstack(self, tensor, axis=0, keepdims=False):
        if axis < 0:
            axis += len(tensor.shape)
        if axis >= len(tensor.shape) or axis < 0:
            raise ValueError("Illegal axis value")
        result = []
        for slice_idx in range(tensor.shape[axis]):
            if keepdims:
                component = tensor[tuple([slice(slice_idx, slice_idx + 1) if d == axis else slice(None) for d in range(len(tensor.shape))])]
            else:
                component = tensor[tuple([slice_idx if d == axis else slice(None) for d in range(len(tensor.shape))])]
            result.append(component)
        return tuple(result)

    def add(self, a, b):
        return self.as_tensor(a, convert_external=False) + self.as_tensor(b, convert_external=False)

    def sub(self, a, b):
        return self.as_tensor(a, convert_external=False) - self.as_tensor(b, convert_external=False)

    def mul(self, a, b):
        return self.as_tensor(a, convert_external=False) * self.as_tensor(b, convert_external=False)

    def div(self, numerator, denominator):
        return self.as_tensor(numerator, convert_external=False) / self.as_tensor(denominator, convert_external=False)

    def pow(self, base, exp):
        return self.as_tensor(base, convert_external=False) ** self.as_tensor(exp, convert_external=False)

    def mod(self, dividend, divisor):
        dividend_tensor = self.as_tensor(dividend, convert_external=False)
        return dividend_tensor % self.cast(self.as_tensor(divisor, convert_external=False), self.dtype(dividend_tensor))<|MERGE_RESOLUTION|>--- conflicted
+++ resolved
@@ -50,15 +50,6 @@
         """
         raise NotImplementedError()
 
-<<<<<<< HEAD
-    def as_tensor(self, x):
-        """
-Converts the input to a single tensor object compatible with this backend.
-If this backend has a fixed precision and the input is floating point, it will be converted to that precision.
-This conversion will also be performed if the input is already a tensor.
-        :param x: tensor-like object or tensor
-        :return: backend-dependent tensor instance
-=======
     def as_tensor(self, x, convert_external=True):
         """
         Converts a tensor-like object to the native tensor representation of this backend.
@@ -66,11 +57,10 @@
         If x is a Python number (numbers.Number instance), `convert_numbers` decides whether to convert it unless the backend cannot handle Python numbers.
 
         *Note:* There may be objects that are considered tensors by this backend but are not native and thus, will be converted by this method.
-        
+
         :param x: tensor-like, e.g. list, tuple, Python number, tensor
         :param convert_external: if False and `x` is a Python number that is understood by this backend, this method returns the number as is. This can help prevent type clashes like int32 vs int64.
         :return: tensor representation of `x`
->>>>>>> d11747ce
         """
         raise NotImplementedError()
 

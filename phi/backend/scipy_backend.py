--- conflicted
+++ resolved
@@ -273,13 +273,8 @@
         index, = indices
         return values[index]
 
-<<<<<<< HEAD
-    def std(self, x, axis=None):
-        return np.std(x, axis)
-=======
     def std(self, x, axis=None, keepdims=False):
         return np.std(x, axis, keepdims=keepdims)
->>>>>>> 25334ee2
 
     def boolean_mask(self, x, mask):
         return x[mask]

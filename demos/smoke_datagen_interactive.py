--- conflicted
+++ resolved
@@ -22,11 +22,7 @@
 
     def __init__(self):
         FieldSequenceModel.__init__(self, 'SmokeDataGen', howto, stride=16, base_dir='~/phi/data')
-<<<<<<< HEAD
-        self.smoke = world.Smoke(Domain([100, 64]), density=random_density, velocity=random_velocity)
-=======
-        self.smoke = world.Smoke(Domain([64, 64]), density=randn(levels=(0,0,1)))
->>>>>>> 2b2867d7
+        self.smoke = world.Smoke(Domain([64, 64]), density=random_density, velocity=random_velocity)
         self.add_field('Density', lambda: self.smoke.density)
         self.add_field('Velocity', lambda: self.smoke.velocity)
         self.add_field('Domain', lambda: self.smoke.domaincache.accessible(1))

import distutils.cmd
import distutils.log
import errno
import subprocess
import os
from setuptools import setup


class CudaCommand(distutils.cmd.Command):
    description = 'Compile CUDA sources'
    user_options = [
        ('gcc=', None, 'Path to the gcc compiler.'),
        ('gcc-4-8=', None, 'Path to gcc-4.8 compiler.'),
        ('nvcc=', None, 'Path to the Nvidia nvcc compiler.'),
        ('cuda-lib=', None, 'Path to the CUDA libraries.'),
    ]

    def run(self):
        src_path = os.path.abspath('./phi/tf/cuda/src')
        build_path = os.path.abspath('./phi/tf/cuda/build')
        print('Source Path:\t' + src_path)
        print('Build Path:\t' + build_path)

        # Get TF Compile/Link Flags and write to env
        import tensorflow as tf
        if tf.__version__[0] == '2':
            print('Adjusting for tensorflow 2.0')
            tf = tf.compat.v1
            tf.disable_eager_execution()
        tf_cflags = tf.sysconfig.get_compile_flags()
        tf_lflags = tf.sysconfig.get_link_flags()
        # print(tf_cflags)
        # print(tf_lflags)
        # print('lib: ' + tf.sysconfig.get_lib())

        link_cuda_lib = '-L' + self.cuda_lib

        # print(link_cuda_lib)

        # Remove old build files
        if os.path.isdir(build_path):
            print('Removing old build files from %s' % build_path)
            for file in os.listdir(build_path):
                os.remove(os.path.join(build_path, file))
        else:
            print('Creating build directory at %s' % build_path)
            os.mkdir(build_path)

        print('Compiling CUDA code...')
        # Build the Laplace Matrix Generation CUDA Kernels
        subprocess.check_call(
            [
                self.nvcc,
                '-std=c++11',
                '-c',
                '-o',
                os.path.join(build_path, 'laplace_op.cu.o'),
                os.path.join(src_path, 'laplace_op.cu.cc'),
                '-x',
                'cu',
                '-Xcompiler',
                '-fPIC'
            ]
            + tf_cflags
        )

        # Build the Laplace Matrix Generation Custom Op
        # This is only needed for the Laplace Matrix Generation Benchmark
        subprocess.check_call(
            [
                self.gcc,
                '-std=c++11',
                '-shared',
                '-o',
                os.path.join(build_path, 'laplace_op.so'),
                os.path.join(src_path, 'laplace_op.cc'),
                os.path.join(build_path, 'laplace_op.cu.o'),
                '-fPIC'
            ]
            + tf_cflags
            + tf_lflags
            + ['-L/usr/local/cuda/lib64/','-lcudart']
        )

        # Build the Pressure Solver CUDA Kernels
        subprocess.check_call(
            [
                self.nvcc,
                '-std=c++11',
                '-c',
                '-lcublas',
                '-o',
                os.path.join(build_path, 'pressure_solve_op.cu.o'),
                os.path.join(src_path, 'pressure_solve_op.cu.cc'),
                '-x', 'cu',
                '-Xcompiler',
                '-fPIC'
            ]
            + tf_cflags
        )

        # Build the Pressure Solver Custom Op
        subprocess.check_call(
            [
                self.gcc,
                '-std=c++11',
                '-shared',
                '-o',
                os.path.join(build_path, 'pressure_solve_op.so'),
                os.path.join(src_path, 'pressure_solve_op.cc'),
                os.path.join(build_path, 'pressure_solve_op.cu.o'),
                os.path.join(build_path, 'laplace_op.cu.o'),
                '-fPIC'
            ]
            + tf_cflags
            + tf_lflags
            + ['-L/usr/local/cuda/lib64/','-lcudart']
        )

        #Build the Resample CUDA Kernels
        subprocess.check_call(
            [
                self.nvcc,
                '-std=c++11',
                '-c',
                '-o',
                os.path.join(build_path, 'resample.cu.o'),
                os.path.join(src_path, 'resample.cu.cc'),
                '-D GOOGLE_CUDA=1',
                '-x', 'cu',
                '-Xcompiler',
                '-fPIC',
                '--expt-relaxed-constexpr',
                '-DNDEBUG',
                '-O3'
            ]
            + tf_cflags
        )

        #Build the Resample Custom Op
        try:
            subprocess.check_call(
                [
                    self.gcc_4_8,
                    '-std=c++11',
                    '-shared',
                    '-o',
                    os.path.join(build_path, 'resample.so'),
                    os.path.join(src_path, 'resample.cc'),
                    os.path.join(build_path, 'resample.cu.o'),
                    '-fPIC',
                    '-lcudart',
                    '-O3',
                    link_cuda_lib
                ]
                + tf_cflags
                + tf_lflags
            )
        except OSError as e:
            if e.errno == errno.ENOENT:
                print('Please install g++-4.8 as it is needed to compile the advection operator.')
                # raise e
            else:
                raise e

        #Build the Resample Gradient CUDA Kernels
        subprocess.check_call(
            [
                self.nvcc,
                '-std=c++11',
                '-c',
                '-o',
                os.path.join(build_path, 'resample_gradient.cu.o'),
                os.path.join(src_path, 'resample_gradient.cu.cc'),
                '-D GOOGLE_CUDA=1',
                '-x', 'cu',
                '-Xcompiler',
                '-fPIC',
                '--expt-relaxed-constexpr',
                '-DNDEBUG',
                '-O3'
            ]
            + tf_cflags
        )

        #Build the Resample Gradient Custom Op
        try:
            subprocess.check_call(
                [
                    self.gcc_4_8,
                    '-std=c++11',
                    '-shared',
                    '-o',
                    os.path.join(build_path, 'resample_gradient.so'),
                    os.path.join(src_path, 'resample_gradient.cc'),
                    os.path.join(build_path, 'resample_gradient.cu.o'),
                    '-fPIC',
                    '-lcudart',
                    '-O3',
                    link_cuda_lib
                ]
                + tf_cflags
                + tf_lflags
            )
        except OSError as e:
            if e.errno == errno.ENOENT:
                print('Please install g++-4.8 as it is needed to compile the advection operator.')
                # raise e
            else:
                raise e

    def initialize_options(self):
<<<<<<< HEAD
        self.gcc = 'gcc'
        self.gcc_4_8 = 'g++-4.8'
=======
        self.gcc = 'gcc-4.8'
>>>>>>> 25334ee2
        self.nvcc = 'nvcc'
        self.cuda_lib = '/usr/local/cuda/lib64/'


    def finalize_options(self):
        assert os.path.isfile(self.gcc) or self.gcc == 'gcc-4.8'
        assert os.path.isfile(self.nvcc) or self.nvcc == 'nvcc'


try:
    with open(os.path.join(os.path.dirname(__file__), 'documentation/Package_Info.md'), 'r') as readme:
        long_description = readme.read()
except FileNotFoundError:
    pass

with open(os.path.join(os.path.dirname(__file__), 'phi', 'VERSION'), 'r') as version_file:
    version = version_file.read()


setup(
    name='phiflow',
    version=version,
    download_url='https://github.com/tum-pbs/PhiFlow/archive/%s.tar.gz' % version,
    packages=['phi',
              'phi.app',
              'phi.backend',
              'phi.data',
              'phi.geom',
              'phi.local',
              'phi.math',
              'phi.physics',
              'phi.physics.field',
              'phi.physics.pressuresolver',
              'phi.struct',
              'phi.tf',
              'phi.viz',
              'phi.viz.dash',
              'webglviewer'],
    cmdclass={
        'tf_cuda': CudaCommand,
    },
    description='Research-oriented differentiable fluid simulation framework',
    long_description=long_description,
    long_description_content_type='text/markdown',
    keywords=['Differentiable', 'Simulation', 'Fluid', 'Machine Learning', 'Deep Learning'],
    license='MIT',
    author='Philipp Holl',
    author_email='philipp.holl@tum.de',
    url='https://github.com/tum-pbs/PhiFlow',
    include_package_data=True,
    install_requires=['six', 'packaging', 'scipy'],
    classifiers=[
        'Development Status :: 5 - Production/Stable',
        'Intended Audience :: Developers',
        'Topic :: Software Development :: Build Tools',
        'License :: OSI Approved :: MIT License',
        'Programming Language :: Python :: 2',
        'Programming Language :: Python :: 2.7',
        'Programming Language :: Python :: 3',
        'Programming Language :: Python :: 3.6',
        'Programming Language :: Python :: 3.7',
        'Programming Language :: Python :: 3.8',
    ],
    extras_require={
        'gui': ['dash',
                'dash-renderer',
                'dash-html-components',
                'dash-core-components',
                'plotly',
                'imageio'],
    }
)<|MERGE_RESOLUTION|>--- conflicted
+++ resolved
@@ -210,18 +210,14 @@
                 raise e
 
     def initialize_options(self):
-<<<<<<< HEAD
         self.gcc = 'gcc'
         self.gcc_4_8 = 'g++-4.8'
-=======
-        self.gcc = 'gcc-4.8'
->>>>>>> 25334ee2
         self.nvcc = 'nvcc'
         self.cuda_lib = '/usr/local/cuda/lib64/'
 
 
     def finalize_options(self):
-        assert os.path.isfile(self.gcc) or self.gcc == 'gcc-4.8'
+        assert os.path.isfile(self.gcc) or self.gcc == 'gcc'
         assert os.path.isfile(self.nvcc) or self.nvcc == 'nvcc'
 
 
